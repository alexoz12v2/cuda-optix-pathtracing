# cuda-optix-pathtracing
Implementing a simple path tracer in C++ CUDA using Embree and OptiX

## Workflow
- La repository \`e suddivisa in `src`, `examples`, `test`, `include`
- Le cartelle `include` e `src` contengono una sottocartella per ogni modulo C++20, al quale corrisponde un
  CMake target. Si definiscono nelle due cartelle rispettivamente Module Interface Units e Module Implementation 
  Units relative al modulo
### CMake Configuration
Dalla directory della repository
```
mkdir build
cd build
```
In seguito, se da Windows, allora (`Debug-VS` esempio di configurazione, vedere `CMakePresets.json`)
```
cmake .. --preset Debug-VS
```
Su Linux
```
cmake .. --preset Debug-Linux
```
### Building the Project
Una volta aver generato il progetto con un generator default, settato dai presets (`ninja` per Linux, 
`Visual Studio 17 2022` per Windows), 
- Aprire la soluzione generata nella cartella `/build` se su Windows
- Fare la build o da IDE `CLion` o da linea di comando su linux
In particolare, una build da linea di comando, dalla directory del progetto, dell'intero progetto
```
cmake --build --preset Debug-Linux
```
Oppure per fare la build di un solo cmake target, esempio `testdmt`
```
cmake --build --preset Debug-Linux --target testdmt
```

### Running Tests
Si usa la libreria [Catch2](https://github.com/catchorg/Catch2/tree/v2.x) assieme a 
[Fake Function Framework](https://github.com/meekrosoft/fff/tree/master) per i tests, dunque vengono creati
dei cmake targets.
Se l'IDE non lo supporta, si possono lanciare i tests da linea di comando grazie agli eseguibili forniti da Catch2
``` 
/path/a/cuda-optix-pathtracing/build/${preset}/bin/${test-target} --rng-seed=2312312 -r xml -d yes --order lex
```
Esempio di output di un test case:
```
<?xml version="1.0" encoding="UTF-8"?>
<Catch2TestRun name="dmt-test-testdmt" rng-seed="213123" xml-format-version="3" catch2-version="3.7.0">
  <TestCase name="[testdmt] Test Case for testing" filename="/mnt/SSD_Data/uni/cuda-optix-pathtracing/test/testdmt/projtest.test.cpp" line="9">
    <Section name="Main stuff" filename="/mnt/SSD_Data/uni/cuda-optix-pathtracing/test/testdmt/projtest.test.cpp" line="11">
      <OverallResults successes="3" failures="0" expectedFailures="0" skipped="false" durationInSeconds="8e-06"/>
    </Section>
    <OverallResult success="true" skips="0" durationInSeconds="5.8e-05"/>
  </TestCase>
  <OverallResults successes="3" failures="0" expectedFailures="0" skips="0"/>
  <OverallResultsCases successes="1" failures="0" expectedFailures="0" skips="0"/>
</Catch2TestRun>
```
### Docs Generation
Dopo la generazione, devi fare la build del target `dmt-doxygen`
```
cmake --build --preset Debug-Linux --target dmt-doxygen
```

## Tasks
- [x] Completamento classe `Platform`
  - [x] Alessio: Logging
  - [ ] Alessio: Memory Allocation
  - [x] Anto: ThreadPool = 1 Thread IO + N Workers, Workers ascolta una lock-free queue
        [Job Scheduling Talk](https://www.youtube.com/watch?v=HIVBhKj7gQU), 
        [Job Scheduling Slides](https://www.createursdemondes.fr/wp-content/uploads/2015/03/parallelizing_the_naughty_dog_engine_using_fibers.pdf)
        [Atomics (Queue)](https://www.youtube.com/watch?v=ZQFzMfHIxng)
  - [x] Anto: Display = funzione OpenGL per mostrare una texture a schermo
        [BufferDisplay](https://github.com/mmp/pbrt-v4/blob/88645ffd6a451bd030d062a55a70a701c58a55d0/src/pbrt/gpu/cudagl.h#L64)
  - [ ] Anto(*): integrare parsing della struttura `pbrt`, [Link al Parser](https://github.com/mmp/pbrt-v4/blob/88645ffd6a451bd030d062a55a70a701c58a55d0/src/pbrt/parser.h#L109)
- [ ] Modulo delle classi di modello (sia SoA che AoS)
  - [ ] BVH Tree
  - [ ] Surface Interaction
  - [ ] classi base Ray, AABB, Vector, Matrix
  - [ ] Funzioni Shading: BRDF, Texture Mapping, Mapping Spettro -> RGB
- [ ] Alessio: Migliorie agli script di building (vedi [Link](https://cmake.org/cmake/help/latest/module/FindCUDA.html))
  - [x] `add_custom_target` per copiare cartella `assets/`
  - [x] supporto CUDA `add_cuda_library` (deprecato da cmake 3.27, ora CUDA first class citizen)
  - [ ] di default cmake setta il CUDA compiler per compute capability 5.2. Settare la 6.1
  - [ ] integrazione CUDA check compatibility with cmake, [link](https://github.com/mmp/pbrt-v4/blob/88645ffd6a451bd030d062a55a70a701c58a55d0/cmake/checkcuda.cu#L4)
  - [ ] supporto per librerie dinamiche `add_library(${target} SHARED)`
  - [ ] far funzionare gli script su Windows su un altro build tool diverso da VS
- [ ] Implementazione con OptiX
  - [ ] Formazione
- [ ] GUI imgui implot
<<<<<<< HEAD
- [ ] MiddleWare e Memoria ([Riferimento File Format PBRT](https://pbrt.org/fileformat-v4))
  - [ ] (Anto) Inserimento nella classe `SceneDescription` dei metodi necessari per la gestione del GraphicsState (`scene.h` in PBRT)
  - [ ] (Alessio) Algoritmo di pseudo random number generation sia per `__host__` che `__device__` (xorshift)
  - [ ] Completamento delle classi di modello, versione standard e versione SOA, (dove entrambe devono 
      usare allocatori di memoria Device `BaseMemoryResource` (MemPool, Buddy), mentre l'allocatore stesso
      e la struttura dati stessa stanno in Managed Memory, `UnifiedMemoryResource`)
      La prima classe di modello e' `Spectrum` (servono anche per completare il parse del world block)
      - [ ] (Alessio) `Spectrum` -> direttiva `LightSource`
      - [ ] (Anto) `Light`
      - [ ] (Alessio) `Texture`
      - [ ] `Shape` (...)
      - [ ] (Anto) `SurfaceInteraction`
      - [ ] (Anto) `Sampler` (RNG)
      - [ ] (Anto) `Filter`
      - [ ] (Anto) `Film`
      - [ ] (Alessio) `Camera` -> (perspective)
      - [ ] (Alessio) `BSDF`
 - [ ] (Alessio) Testing delle strutture dati preesistenti (`DynaArray`) con piu' allocatori
 - [ ] (Anto) Gestione della direttiva `Shape` (Parte 1: Memorizzazione della mesh in un file binario intermedio)
 - [ ] (Anto) Gestione in `SceneParser` delle direttive `Import` e `Include`, dove
     - `Import`: Aggiunge nella `SceneDescription` tutte le "Named Entities" (Textures, Materials, Medium), Compare solo nel World Block (`m_parsingStep == EParsingStep::eWorld`)
     - `Include`: Semanticamente equivalente a fare copy-paste del file indicato nel file corrente. Specifica una path relativa alla `m_basePath`, e aggiunge un file al `m_fileStack`.
 - [ ] (Alessio) Scrittura di una classe `BVH`, costruita in un file binario a partire dai vari pezzi della scena,
      caricata livello per livello con la `cuFile API` in una cache in device memory ([paper](https://dcgi.fel.cvut.cz/home/bittner/publications/cag2014.pdf))

 
### Appunti e links su CUDA memory allocation
- introduzione sull'argomento: https://stackoverflow.com/questions/73155788/efficient-reallocation-of-cuda-memory
- Stream ordered allocations: https://developer.nvidia.com/blog/using-cuda-stream-ordered-memory-allocator-part-1/
- link esempi github 1: https://github.com/NVIDIA-developer-blog/code-samples/blob/master/posts/cuda-vmm/cuvector.cpp
- link esempi github 2: https://github.com/eyalroz/cuda-api-wrappers/blob/master/src/cuda/api/context.hpp#L131o
- link esempi github 3: https://github.com/NVIDIA/cuda-samples/blob/9c688d7ff78455ed42e345124d1495aad6bf66de/Samples/2_Concepts_and_Techniques/streamOrderedAllocation/streamOrderedAllocation.cu#L126

### Appunti e links su CUDA debugging
- Accendi il programma "NVIDIA NSight Monitor"
- Documentazione [Qui](https://docs.nvidia.com/nsight-visual-studio-edition/cuda-debugger/)
- Dopo la build, su Visual Studio, "Extensions" -> "NSight" -> "Start CUDA Debuggging (Next Gen)"

### Promemoria vari
- vedere il C runtime linkato/richiesto da MSVC in un `.obj`
```
dumpbin /ALL middleware-model.cu.obj | findstr "Runtime"
# esempio di output
   /FAILIFMISMATCH:RuntimeLibrary=MDd_DynamicDebug
```

### VSCode Notes
#### Intellisense and CMake
To make sure that VSCode can see CMake's `target_compile_definitisons` and more, the build system needs to export a *JSON Compilation Database*, which
is an array of compilation commands specified by LLVM [Here](https://clang.llvm.org/docs/JSONCompilationDatabase.html). (file `compile_commands.json` in the build directory).
CMake supports creation of the compilation database out of the box by setting, either in the `CMakePresets.json`, by command line, or inside a script file, 
the variable [`CMAKE_EXPORT_COMPILE_COMMANDS`](https://cmake.org/cmake/help/latest/variable/CMAKE_EXPORT_COMPILE_COMMANDS.html), *Only* for Ninja Generators and Makefile Generators.
For the Visual Studio Generator, ie MSBuild, we need a different approach illustrated [Here](https://clangpowertools.com/blog/generate-json-compilation-database.html).
- Install Visual Studio extension "Clang Power Tools"
- Right click on the Solution inside "Solution Explorer"
- Click "Clang Power Tools" -> "Export Compilation Database"

Once the compilation database is generated, in the build directory, there should be a `compile_commands.json` file.
To let vscode see this, create inside the `.vscode` directory a symlink to the `compile_commands.json` file. 
(Insert your actual absolute path as target argument. Showing windows cmd command)
```
mklink .\.vscode\compile_commands.json Y:\cuda-optix-pathtracing\build\Debug-VS\compile_commands.json  
```
Then insert inside the `.vscode/c_cpp_properties.json` the following
```json
{
  "configurations": [
    {
      // ...
      "compileCommands": "${workspaceFolder}/.vscode/compile_commands.json"
    }
  ]
  // ...
}
```
*Remember to refresh the compilation database everytime you run cmake's configure step* (symlink has to be created once)

#### Debugging
- (Linux/MacOS) you need "CMake Tools" and ["Nsight Visual Studio Code Edition"](https://docs.nvidia.com/nsight-visual-studio-code-edition/install-setup/index.html) and use the following `.vscode/launch.json` file
  ```json
  {
      "version": "0.2.0",
      "configurations": [
          {
              "name": "CUDA C++: Launch",
              "type": "cuda-gdb",
              "request": "launch",
              "program": "${workspaceFolder}/build/path/to/stuff.exe"
          }
      ]
  }
  ```
  Then you can launch a cmake executable target in the "CMake" tab, right click and "Debug"
- (Windows) You can't. Use Visual Studio

#### Seeing modules
I still don't know

### Strumenti Extra per il `Ninja Multi-Config` Generator
- necessario avere ninja
  ```
  winget install ninja-build.ninja
  ```
- scaricare utility `vswhere` e metterla nella env `Path`, [Link](https://github.com/microsoft/vswhere)
- Configurare command prompt con l'ambiente necessario. Su windows:
  ```
  cmd.exe /k "C:\\Program Files\\Microsoft Visual Studio\\2022\\Community\\VC\\Auxiliary\\Build\\vcvarsall.bat" x64
  ```
  Che puo' essere messo in `.vscode\settings.json` per averlo pronto

### clang tidy
Apparently, the built-in support for `clang-tidy` doesn't work on a per cmake target basis out of the box with the target property `CXX_CLANG_TIDY`, because
the `clang-tidy` executable is called as part of the build process, before the `.ifc` or `.pcm` file has a chance to be generated.
So the only alternative is to add `clang-tidy` as a separete tool. We therefore need a script which can take into account the current compilation database `compile_commands.json`.
Therefore, download and put on the `Path` the [`run-clang-tidy`](https://github.com/lmapii/run-clang-tidy/tree/main) python script
And then run the command (showing an example build configuration)
```
run-clang-tidy --build-root build\Debug-WinNinja\  tidy.json
```
This will try to check everything, so if some C++20 modules have not been compiled, it will give an error for those
=======

## Installazione CUDA OptiX
- Navigare su [Questo Link](https://developer.nvidia.com/designworks/optix/download) e scaricare la SDK 8.0.0
- Se lo installi in una directory diversa da
  ```
  (Win32) "C:\ProgramData/NVIDIA Corporation/OptiX SDK 8.0.0"
  (Unix)  "~/NVIDIA-OptiX-SDK-8.0.0-linux64"
  ```
  Allora verificare che la variabile di ambiente `OPTIX80_PATH` sia settata correttamente
- se la variabile di ambiente `OPTIX80_PATH` non viene settata in installazione, settarla manualmente
>>>>>>> ddfa6364
<|MERGE_RESOLUTION|>--- conflicted
+++ resolved
@@ -88,7 +88,6 @@
 - [ ] Implementazione con OptiX
   - [ ] Formazione
 - [ ] GUI imgui implot
-<<<<<<< HEAD
 - [ ] MiddleWare e Memoria ([Riferimento File Format PBRT](https://pbrt.org/fileformat-v4))
   - [ ] (Anto) Inserimento nella classe `SceneDescription` dei metodi necessari per la gestione del GraphicsState (`scene.h` in PBRT)
   - [ ] (Alessio) Algoritmo di pseudo random number generation sia per `__host__` che `__device__` (xorshift)
@@ -209,7 +208,6 @@
 run-clang-tidy --build-root build\Debug-WinNinja\  tidy.json
 ```
 This will try to check everything, so if some C++20 modules have not been compiled, it will give an error for those
-=======
 
 ## Installazione CUDA OptiX
 - Navigare su [Questo Link](https://developer.nvidia.com/designworks/optix/download) e scaricare la SDK 8.0.0
@@ -220,4 +218,12 @@
   ```
   Allora verificare che la variabile di ambiente `OPTIX80_PATH` sia settata correttamente
 - se la variabile di ambiente `OPTIX80_PATH` non viene settata in installazione, settarla manualmente
->>>>>>> ddfa6364
+
+## Linking da un exsecutable target a CUDA
+Ogni cmake target di tipo library non possiede l'opzione di `nvlink` "`-dlink`", la quale triggera il linking con il device code.
+Dunque sta agli executable targets performare questo step aggiuntivo. Il problema e' che se un executable target non possiede nessuna sorgente `.cu`,
+il linker chiamato di default sara' quello della C++ toolchain in uso piuttosto di quello di CUDA, causando un linker error del tipo
+```
+error LNK2019: unresolved external symbol __cudaRegisterLinkedBinary_988c167c_11_cudaTest_cu_68a51f74 
+```
+- Un fix possibile e' quello di aggiungere nel target un file `.cu` vuoto