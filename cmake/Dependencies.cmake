--- conflicted
+++ resolved
@@ -13,15 +13,6 @@
     list(APPEND CMAKE_MODULE_PATH ${catch2_SOURCE_DIR}/extras)
   endif()
 
-#  if(NOT TARGET fmt::fmt)
-#    message(STATUS "FMT should be imported with module support ${FMT_MODULE}")
-#    FetchContent_Declare(fmt
-#      GIT_REPOSITORY https://github.com/fmtlib/fmt.git
-#      GIT_TAG        10.1.1 # random version, should be fine
-#    )
-#    FetchContent_MakeAvailable(fmt)
-#  endif()
-
   if(NOT TARGET Backward::Backward)
     FetchContent_Declare(backward
       GIT_REPOSITORY https://github.com/bombela/backward-cpp
@@ -30,7 +21,6 @@
     )
     FetchContent_MakeAvailable(backward)
   endif()
-<<<<<<< HEAD
 
   if(NOT TARGET glm::glm)
     FetchContent_Declare(
@@ -43,7 +33,6 @@
   endif()
 
   find_package(CUDAToolkit REQUIRED)
-=======
   if(NOT TARGET glfw)
     find_package(OpenGL REQUIRED) 
     FetchContent_Declare(
@@ -66,5 +55,4 @@
   find_package(OpenGL REQUIRED)
   find_package(CUDAToolkit REQUIRED)
   find_package(OptiX80 REQUIRED)
->>>>>>> ddfa6364
 endmacro()