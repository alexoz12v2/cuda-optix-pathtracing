--- conflicted
+++ resolved
@@ -77,11 +77,8 @@
               PATHS ${_fbxsdk_root}
               PATH_SUFFIXES "include")
 
-<<<<<<< HEAD
-=======
     # main fbxsdk libs
     
->>>>>>> b7837e6b
     find_library(FBXSDK_LIBRARY ${_fbxsdk_libname_release}
                  PATHS ${_fbxsdk_root}
                  PATH_SUFFIXES ${_fbxsdk_libdir_release})
@@ -119,7 +116,6 @@
     endif()
 
     if (FBXSDK_FOUND)
-<<<<<<< HEAD
         # copy DLLs into bin
         fbxsdk_copy_runtime(FBXSDK_RUNTIME FBXSDK_RUNTIME_DEBUG "bin")
 
@@ -129,13 +125,6 @@
             IMPORTED_IMPLIB_DEBUG   "${FBXSDK_LIBRARY_DEBUG}"
             IMPORTED_LOCATION_RELEASE "${FBXSDK_RUNTIME}"
             IMPORTED_LOCATION_DEBUG   "${FBXSDK_RUNTIME_DEBUG}"
-=======
-        add_library(FBXSDK::fbxsdk STATIC IMPORTED)
-        
-        set_target_properties(FBXSDK::fbxsdk PROPERTIES
-            IMPORTED_LOCATION_RELEASE "${FBXSDK_LIBRARY}"
-            IMPORTED_LOCATION_DEBUG   "${FBXSDK_LIBRARY_DEBUG}"
->>>>>>> b7837e6b
             INTERFACE_INCLUDE_DIRECTORIES "${FBXSDK_INCLUDE_DIR}"
         )
 
