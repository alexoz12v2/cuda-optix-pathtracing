#include <driver_types.h>
#include "common.cuh"

#ifdef DMT_OS_WINDOWS
#  include <Windows.h>
#endif

// cudaMallocPitch!

namespace {}  // namespace

// ---------------------------------------------------------------------------
// Kernel
// ---------------------------------------------------------------------------

// UNICODE and _UNICODE always defined
#ifdef _WIN32
int wmain() {
#else
int main() {
#endif
#ifdef DMT_OS_WINDOWS
  SetConsoleOutputCP(CP_UTF8);
#endif

#if 0
  DeviceCamera h_cam;
  DeviceCamera* d_cam = nullptr;
  cudaMalloc((void**)&d_cam, sizeof(DeviceCamera));
  cudaMemcpy(d_cam, &h_cam, sizeof(DeviceCamera), cudaMemcpyHostToDevice);

  dim3 grid(1, 1, 1);
  dim3 block(32, 32, 1);
  //
  // block2dim-> buffer
  //
  // launch
  raygenKernel<<<grid, block>>>(d_cam);
<<<<<<< HEAD
#endif
=======
>>>>>>> b92e891a
}<|MERGE_RESOLUTION|>--- conflicted
+++ resolved
@@ -32,12 +32,9 @@
   dim3 grid(1, 1, 1);
   dim3 block(32, 32, 1);
   //
-  // block2dim-> buffer
+  //block2dim-> buffer
   //
-  // launch
+  //launch 
   raygenKernel<<<grid, block>>>(d_cam);
-<<<<<<< HEAD
 #endif
-=======
->>>>>>> b92e891a
 }