#pragma once

<<<<<<< HEAD
#include "dmtmacros.h"

=======
#include "cudautils/cudautils-macro.h"
>>>>>>> 666579d3
#include <cudautils/cudautils-vecmath.h>
#include <cudautils/cudautils-color.h>
#include <platform/platform-utils.h>

#include <cstdint>
#include <cstring>
#include <map>
#include <span>
#include <memory>
#include <vector>

/*
namespace dmt {

    // PixelFormat Definition
    enum class DMT_CORE_API PixelFormat
    {
        U256,
        Half,
        Float
    };

    // PixelFormat Inline Functions
    DMT_CPU_GPU inline bool Is8Bit(PixelFormat format) { return format == PixelFormat::U256; }
    DMT_CPU_GPU inline bool Is16Bit(PixelFormat format) { return format == PixelFormat::Half; }
    DMT_CPU_GPU inline bool Is32Bit(PixelFormat format) { return format == PixelFormat::Float; }

    DMT_CORE_API std::string ToString(PixelFormat format);

    DMT_CORE_API DMT_CPU_GPU int TexelBytes(PixelFormat format);

    // ResampleWeight Definition
    struct DMT_CORE_API ResampleWeight
    {
        int   firstPixel;
        float weight[4];
    };

    // WrapMode Definitions
    enum class DMT_CORE_API WrapMode
    {
        Black,
        Clamp,
        Repeat,
        OctahedralSphere
    };

    struct DMT_CORE_API WrapMode2D
    {
        DMT_CPU_GPU WrapMode2D(WrapMode w) : wrap{w, w} {}
        DMT_CPU_GPU WrapMode2D(WrapMode x, WrapMode y) : wrap{x, y} {}

        WrapMode wrap[2];
    };

    inline DMT_CPU_GPU dstd::optional<WrapMode> ParseWrapMode(char const* w)
    {
        if (!strcmp(w, "clamp"))
            return WrapMode::Clamp;
        else if (!strcmp(w, "repeat"))
            return WrapMode::Repeat;
        else if (!strcmp(w, "black"))
            return WrapMode::Black;
        else if (!strcmp(w, "octahedralsphere"))
            return WrapMode::OctahedralSphere;
        else
            return {};
    }

    inline std::string ToString(WrapMode mode)
    {
        dmt::Context ctx;
        ctx.log("Hello World!", {});
        switch (mode)
        {
            case WrapMode::Clamp: return "clamp";
            case WrapMode::Repeat: return "repeat";
            case WrapMode::Black: return "black";
            case WrapMode::OctahedralSphere: return "octahedralsphere";
            default: ctx.error("Unhandled wrap mode", {}); return nullptr;
        }
    }

    // Image Wrapping Inline Functions
    DMT_CPU_GPU inline bool RemapPixelCoords(Point2i* pp, Point2i resolution, WrapMode2D wrapMode)
    {
        Point2i& p = *pp;

        if (wrapMode.wrap[0] == WrapMode::OctahedralSphere)
        {
            //CHECK(wrapMode.wrap[1] == WrapMode::OctahedralSphere); true->ok
            if (p[0] < 0)
            {
                p[0] = -p[0];                    // mirror across u = 0
                p[1] = resolution[1] - 1 - p[1]; // mirror across v = 0.5
            }
            else if (p[0] >= resolution[0])
            {
                p[0] = 2 * resolution[0] - 1 - p[0]; // mirror across u = 1
                p[1] = resolution[1] - 1 - p[1];     // mirror across v = 0.5
            }

            if (p[1] < 0)
            {
                p[0] = resolution[0] - 1 - p[0]; // mirror across u = 0.5
                p[1] = -p[1];                    // mirror across v = 0;
            }
            else if (p[1] >= resolution[1])
            {
                p[0] = resolution[0] - 1 - p[0];     // mirror across u = 0.5
                p[1] = 2 * resolution[1] - 1 - p[1]; // mirror across v = 1
            }

            // Bleh: things don't go as expected for 1x1 images.
            if (resolution[0] == 1)
                p[0] = 0;
            if (resolution[1] == 1)
                p[1] = 0;

            return true;
        }

        for (int c = 0; c < 2; ++c)
        {
            if (p[c] >= 0 && p[c] < resolution[c])
                // in bounds
                continue;

            switch (wrapMode.wrap[c])
            {
                case WrapMode::Repeat: p[c] = Mod(p[c], resolution[c]); break;
                case WrapMode::Clamp: p[c] = Clamp(p[c], 0, resolution[c] - 1); break;
                case WrapMode::Black: return false;
                default:
                {
                    dmt::Context ctx;
                    ctx.error("Unhandled WrapMode mode", {});
                }
            }
        }
        return true;
    }

    // ImageMetadata Definition
    struct DMT_CORE_API ImageMetadata
    {
        // ImageMetadata Public Methods
        //I don't know about RGBColorSpace
        RGBColorSpace const* GetColorSpace() const;
        std::string          ToString() const;

        // ImageMetadata Public Members
        dmt::optional<float>                            renderTimeSeconds;
        dmt::optional<Matrix4f>                         cameraFromWorld, NDCFromWorld;
        dmt::optional<Bounds2i>                         pixelBounds;
        dmt::optional<Point2i>                          fullResolution;
        dmt::optional<int>                              samplesPerPixel;
        dmt::optional<float>                            MSE;
        dmt::optional<RGBColorSpace const*>             colorSpace;
        std::map<std::string, std::string>              strings;
        std::map<std::string, std::vector<std::string>> stringVectors;
    };

    struct ImageAndMetadata;

    // ImageChannelDesc Definition
    struct ImageChannelDesc
    {
        operator bool() const { return size() > 0; }

        size_t size() const { return offset.size(); }
        bool   IsIdentity() const
        {
            for (size_t i = 0; i < offset.size(); ++i)
                if (offset[i] != i)
                    return false;
            return true;
        }
        std::string ToString() const;

        InlinedVector<int, 4> offset;
    };

    // ImageChannelValues Definition channels RGBA
    struct ImageChannelValues : public InlinedVector<float, 4>
    {
        // ImageChannelValues() = default;
        explicit ImageChannelValues(size_t sz, float v = {}) : InlinedVector<float, 4>(sz, v) {}

        operator float() const
        {
            CHECK_EQ(1, size());
            return (*this)[0];
        }
        operator std::array<float, 3>() const
        {
            CHECK_EQ(3, size());
            return {(*this)[0], (*this)[1], (*this)[2]};
        }

        float MaxValue() const
        {
            float m = (*this)[0];
            for (int i = 1; i < size(); ++i)
                m = std::max(m, (*this)[i]);
            return m;
        }
        float Average() const
        {
            float sum = 0;
            for (int i = 0; i < size(); ++i)
                sum += (*this)[i];
            return sum / size();
        }

        std::string ToString() const;
    };

    // Image Definition
    class Image
    {
    public:
        // Image Public Methods
        Image(Allocator alloc = {}) : p8(alloc), p16(alloc), p32(alloc), format(PixelFormat::U256), resolution(0, 0) {}
        Image(std::vector<uint8_t> p8, Point2i resolution, std::span<std::string const> channels, ColorEncoding encoding);
        Image(std::vector<Half> p16, Point2i resolution, std::span<std::string const> channels);
        Image(std::vector<float> p32, Point2i resolution, std::span<std::string const> channels);

        Image(PixelFormat                  format,
              Point2i                      resolution,
              std::span<std::string const> channelNames,
              ColorEncoding                encoding = nullptr,
              Allocator                    alloc    = {});


        DMT_CPU_GPU PixelFormat  Format() const { return format; }
        DMT_CPU_GPU Point2i      Resolution() const { return resolution; }
        DMT_CPU_GPU int          NChannels() const { return channelNames.size(); }
        std::vector<std::string> ChannelNames() const;
        ColorEncoding const      Encoding() const { return encoding; }


        DMT_CPU_GPU operator bool() const { return resolution.x > 0 && resolution.y > 0; }


        DMT_CPU_GPU size_t PixelOffset(Point2i p) const
        {
            DCHECK(InsideExclusive(p, Bounds2i({0, 0}, resolution)));
            return NChannels() * (p.y * resolution.x + p.x);
        }

        DMT_CPU_GPU float GetChannel(Point2i p, int c, WrapMode2D wrapMode = WrapMode::Clamp) const
        {
            // Remap provided pixel coordinates before reading channel
            if (!RemapPixelCoords(&p, resolution, wrapMode))
                return 0;

            switch (format)
            {
                case PixelFormat::U256:
                { // Return _U256_-encoded pixel channel value
                    float r;
                    encoding.ToLinear({&p8[PixelOffset(p) + c], 1}, {&r, 1});
                    return r;
                }
                case PixelFormat::Half:
                { // Return _Half_-encoded pixel channel value
                    return float(p16[PixelOffset(p) + c]);
                }
                case PixelFormat::Float:
                { // Return _Float_-encoded pixel channel value
                    return p32[PixelOffset(p) + c];
                }
                default:
                {
                    dmt::Context ctx;
                    ctx.error("Unhandled PixelFormat", {});
                    return 0;
                }
            }
        }


        DMT_CPU_GPU float BilerpChannel(Point2f p, int c, WrapMode2D wrapMode = WrapMode::Clamp) const
        {
            // Compute discrete pixel coordinates and offsets for _p_
            float x = p[0] * resolution.x - 0.5f, y = p[1] * resolution.y - 0.5f;
            int   xi = std::floor(x), yi = std::floor(y);
            float dx = x - xi, dy = y - yi;

            // Load pixel channel values and return bilinearly interpolated value
            std::array<float, 4> v = {GetChannel({xi, yi}, c, wrapMode),
                                      GetChannel({xi + 1, yi}, c, wrapMode),
                                      GetChannel({xi, yi + 1}, c, wrapMode),
                                      GetChannel({xi + 1, yi + 1}, c, wrapMode)};
            return ((1 - dx) * (1 - dy) * v[0] + dx * (1 - dy) * v[1] + (1 - dx) * dy * v[2] + dx * dy * v[3]);
        }


        DMT_CPU_GPU void SetChannel(Point2i p, int c, float value);

        ImageChannelValues GetChannels(Point2i p, WrapMode2D wrapMode = WrapMode::Clamp) const;

        ImageChannelDesc GetChannelDesc(std::span<std::string const> channels) const;

        ImageChannelDesc AllChannelsDesc() const
        {
            ImageChannelDesc desc;
            desc.offset.resize(NChannels());
            for (int i = 0; i < NChannels(); ++i)
                desc.offset[i] = i;
            return desc;
        }

        ImageChannelValues GetChannels(Point2i p, ImageChannelDesc const& desc, WrapMode2D wrapMode = WrapMode::Clamp) const;

        Image SelectChannels(ImageChannelDesc const& desc, Allocator alloc = {}) const;
        Image Crop(Bounds2i const& bounds, Allocator alloc = {}) const;

        void CopyRectOut(Bounds2i const& extent, std::span<float> buf, WrapMode2D wrapMode = WrapMode::Clamp) const;
        void CopyRectIn(Bounds2i const& extent, std::span<float const> buf);

        ImageChannelValues Average(ImageChannelDesc const& desc) const;

        bool HasAnyInfinitePixels() const;
        bool HasAnyNaNPixels() const;

        ImageChannelValues MAE(ImageChannelDesc const& desc, Image const& ref, Image* errorImage = nullptr) const;
        ImageChannelValues MSE(ImageChannelDesc const& desc, Image const& ref, Image* mseImage = nullptr) const;
        ImageChannelValues MRSE(ImageChannelDesc const& desc, Image const& ref, Image* mrseImage = nullptr) const;

        Image GaussianFilter(ImageChannelDesc const& desc, int halfWidth, float sigma) const;

        template <typename F>
        Array2D<float> GetSamplingDistribution(F               dxdA,
                                               Bounds2f const& domain = Bounds2f(Point2f(0, 0), Point2f(1, 1)),
                                               Allocator       alloc  = {});
        Array2D<float> GetSamplingDistribution()
        {
            return GetSamplingDistribution([](Point2f) { return 1; });
        }

        static ImageAndMetadata Read(std::string filename, Allocator alloc = {}, ColorEncoding encoding = nullptr);

        bool Write(std::string name, ImageMetadata const& metadata = {}) const;

        Image ConvertToFormat(PixelFormat format, ColorEncoding encoding = nullptr) const;

        // TODO? provide an iterator to iterate over all pixels and channels?


        DMT_CPU_GPU float LookupNearestChannel(Point2f p, int c, WrapMode2D wrapMode = WrapMode::Clamp) const
        {
            Point2i pi(p.x * resolution.x, p.y * resolution.y);
            return GetChannel(pi, c, wrapMode);
        }

        ImageChannelValues LookupNearest(Point2f p, WrapMode2D wrapMode = WrapMode::Clamp) const;
        ImageChannelValues LookupNearest(Point2f p, ImageChannelDesc const& desc, WrapMode2D wrapMode = WrapMode::Clamp) const;

        ImageChannelValues Bilerp(Point2f p, WrapMode2D wrapMode = WrapMode::Clamp) const;
        ImageChannelValues Bilerp(Point2f p, ImageChannelDesc const& desc, WrapMode2D wrapMode = WrapMode::Clamp) const;

        void SetChannels(Point2i p, ImageChannelValues const& values);
        void SetChannels(Point2i p, std::span<float const> values);
        void SetChannels(Point2i p, ImageChannelDesc const& desc, std::span<float const> values);

        Image                     FloatResizeUp(Point2i newResolution, WrapMode2D wrap) const;
        void                      FlipY();
        static std::vector<Image> GeneratePyramid(Image image, WrapMode2D wrapMode, Allocator alloc = {});

        std::vector<std::string> ChannelNames(ImageChannelDesc const&) const;


        DMT_CPU_GPU size_t BytesUsed() const { return p8.size() + 2 * p16.size() + 4 * p32.size(); }


        DMT_CPU_GPU void const* RawPointer(Point2i p) const
        {
            if (Is8Bit(format))
                return p8.data() + PixelOffset(p);
            if (Is16Bit(format))
                return p16.data() + PixelOffset(p);
            else
            {
                CHECK(Is32Bit(format));
                return p32.data() + PixelOffset(p);
            }
        }

        DMT_CPU_GPU void* RawPointer(Point2i p) { return const_cast<void*>(((Image const*)this)->RawPointer(p)); }

        Image JointBilateralFilter(ImageChannelDesc const&   toFilter,
                                   int                       halfWidth,
                                   Float const               xySigma[2],
                                   ImageChannelDesc const&   joint,
                                   ImageChannelValues const& jointSigma) const;

        std::string ToString() const;

    private:
        // Image Private Methods
        static std::vector<ResampleWeight> ResampleWeights(int oldRes, int newRes);
        bool                               WriteEXR(std::string const& name, ImageMetadata const& metadata) const;
        bool                               WritePFM(std::string const& name, ImageMetadata const& metadata) const;
        bool                               WritePNG(std::string const& name, ImageMetadata const& metadata) const;
        bool                               WriteQOI(std::string const& name, ImageMetadata const& metadata) const;

        std::unique_ptr<uint8_t[]> QuantizePixelsToU256(int* nOutOfGamut) const;

        // Image Private Members
        PixelFormat              format;
        Point2i                  resolution;
        std::vector<std::string> channelNames;
        ColorEncoding            encoding = nullptr;
        std::vector<uint8_t>     p8;
        std::vector<Half>        p16;
        std::vector<float>       p32;
    };

    // Image Inline Method Definitions
    inline void Image::SetChannel(Point2i p, int c, float value)
    {
        // CHECK(!IsNaN(value));
        if (IsNaN(value))
        {
            value = 0;
        }

        switch (format)
        {
            case PixelFormat::U256: encoding.FromLinear({&value, 1}, {&p8[PixelOffset(p) + c], 1}); break;
            case PixelFormat::Half: p16[PixelOffset(p) + c] = Half(value); break;
            case PixelFormat::Float: p32[PixelOffset(p) + c] = value; break;
            default: LOG_FATAL("Unhandled PixelFormat in Image::SetChannel()");
        }
    }

    template <typename F>
    inline Array2D<float> Image::GetSamplingDistribution(F dxdA, Bounds2f const& domain, Allocator alloc)
    {
        Array2D<float> dist(resolution[0], resolution[1], alloc);
        ParallelFor(0, resolution[1], [&](int64_t y0, int64_t y1) {
            for (int y = y0; y < y1; ++y)
            {
                for (int x = 0; x < resolution[0]; ++x)
                {
                    // This is noticeably better than MaxValue: discuss / show
                    // example..
                    Float value = GetChannels({x, y}).Average();

                    // Assume Jacobian term is basically constant over the
                    // region.
                    Point2f p  = domain.Lerp(Point2f((x + .5f) / resolution[0], (y + .5f) / resolution[1]));
                    dist(x, y) = value * dxdA(p);
                }
            }
        });
        return dist;
    }

    // ImageAndMetadata Definition
    struct ImageAndMetadata
    {
        Image         image;
        ImageMetadata metadata;
    };

} // namespace dmt

*/

#if defined(DMT_CUDAUTILS_IMPL) || defined(DMT_CUDAUTILS_IMAGE_IMPL)
    #include "cudautils-image.cu"
#endif<|MERGE_RESOLUTION|>--- conflicted
+++ resolved
@@ -1,11 +1,7 @@
 #pragma once
 
-<<<<<<< HEAD
-#include "dmtmacros.h"
-
-=======
 #include "cudautils/cudautils-macro.h"
->>>>>>> 666579d3
+
 #include <cudautils/cudautils-vecmath.h>
 #include <cudautils/cudautils-color.h>
 #include <platform/platform-utils.h>
@@ -17,7 +13,7 @@
 #include <memory>
 #include <vector>
 
-/*
+
 namespace dmt {
 
     // PixelFormat Definition
@@ -41,6 +37,7 @@
     struct DMT_CORE_API ResampleWeight
     {
         int   firstPixel;
+        float weight[4];
         float weight[4];
     };
 
@@ -476,7 +473,6 @@
 
 } // namespace dmt
 
-*/
 
 #if defined(DMT_CUDAUTILS_IMPL) || defined(DMT_CUDAUTILS_IMAGE_IMPL)
     #include "cudautils-image.cu"
