--- conflicted
+++ resolved
@@ -529,21 +529,6 @@
     DMT_CPU_GPU float    cosDPhi(Vector3f wa, Vector3f wb);
     DMT_CPU_GPU bool     sameHemisphere(Vector3f w, Normal3f ap);
 
-    enum class EVecType32 : uint32_t
-    {
-        eVector = 0,
-        ePoint  = 0x3f80'0000, // 1.f
-    };
-    namespace fl {
-        DMT_CPU_GPU inline float bitsToFloat(EVecType32 e)
-        {
-        DMT_CPU_GPU inline float bitsToFloat(EVecType32 e)
-        {
-            return bitsToFloat(static_cast<std::underlying_type_t<EVecType32>>(e));
-        }
-    } // namespace fl
-
-<<<<<<< HEAD
     // Vector Types: Axis Aligned Bounding Boxes ----------------------------------------------------------------------
     enum EBoundsCorner : int32_t
     {
@@ -649,41 +634,6 @@
         Vector4f singularValues;
         Matrix4f vunitary;
     };
-=======
-    // TODO SOA
-    struct Intervalf
-    {
-    public:
-        Intervalf() = default;
-        DMT_CPU_GPU explicit Intervalf(float v);
-        DMT_CPU_GPU                  Intervalf(float low, float high);
-        DMT_CPU_GPU static Intervalf fromValueAndError(float v, float err);
-
-    public:
-        DMT_CPU_GPU float midpoint() const;
-        DMT_CPU_GPU float width() const;
-
-    public:
-        float low  = 0.f;
-        float high = 0.f;
-    };
-    DMT_CPU_GPU Intervalf operator+(Intervalf a, Intervalf b);
-    DMT_CPU_GPU Intervalf operator-(Intervalf a, Intervalf b);
-    DMT_CPU_GPU Intervalf operator/(Intervalf a, Intervalf b);
-    DMT_CPU_GPU Intervalf operator*(Intervalf a, Intervalf b);
-
-    // vectors
-
-    using Vec3f  = glm::vec3;
-    using Pt3f   = Vec3f;
-    using Norm3f = Vec3f; // how to make sure that it always have unit length? Store compressed?
-    using Vec4f  = glm::vec4;
-    using Mat4f  = glm::mat4;
-    using Quat   = glm::quat;
-    using Pt2f   = glm::vec2;
-    } // namespace fl
-
->>>>>>> 2d6080fd
 
     struct QR
     {
@@ -694,8 +644,8 @@
     // define a rotation in the plane defined by two axes
     DMT_CPU_GPU Matrix4f givensRotation(int32_t axis0, int32_t axis1, float theta);
     DMT_CPU_GPU QR       qr(Matrix4f const& m, int32_t numIter = 10);
-    DMT_CPU     SVD      svd(Matrix4f const& m);
-    DMT_CPU     bool     isSingular(Matrix4f const& m, float tolerance = 1e-6f);
+    DMT_CPU SVD          svd(Matrix4f const& m);
+    DMT_CPU bool         isSingular(Matrix4f const& m, float tolerance = 1e-6f);
 
     DMT_CPU_GPU Matrix4f operator+(Matrix4f const& a, Matrix4f const& b);
     DMT_CPU_GPU Matrix4f operator-(Matrix4f const& a, Matrix4f const& b);
@@ -786,18 +736,8 @@
 
         // Swap m and mInv
         DMT_CPU_GPU void inverse_();
-<<<<<<< HEAD
 
         DMT_CPU_GPU void decompose(Vector3f& outT, Quaternion& outR, Matrix4f& outS) const;
-=======
-        // Apply the transform to a point
-        DMT_CPU_GPU Vec3f applyToPoint(Vec3f const& point) const;
-
-        // Apply the inverse transform to a point
-        DMT_CPU_GPU Vec3f applyInverseToPoint(Vec3f const& point) const;
-
-        DMT_CPU_GPU void decompose(Vec3f& outT, Quat& outR, Mat4f& outS) const;
->>>>>>> 2d6080fd
 
         // Equality comparison
         DMT_CPU_GPU bool operator==(Transform const& other) const;
@@ -805,7 +745,6 @@
         // Inequality comparison
         DMT_CPU_GPU bool operator!=(Transform const& other) const;
 
-<<<<<<< HEAD
         DMT_CPU_GPU bool     hasScale(float tolerance = 1e-3f) const;
         DMT_CPU_GPU Vector3f applyInverse(Vector3f v) const;
         DMT_CPU_GPU Normal3f applyInverse(Point3f v) const;
@@ -814,63 +753,6 @@
         DMT_CPU_GPU Point3f  operator()(Point3f v) const;
         DMT_CPU_GPU Normal3f operator()(Normal3f v) const;
         DMT_CPU_GPU Bounds3f operator()(Bounds3f const& b) const;
-=======
-        DMT_CPU_GPU bool            hasScale(float tolerance = 1e-3f) const;
-        DMT_CPU_GPU Vec3f           applyInverse(Vec3f vpn, EVecType32 type, bool normalize = false) const;
-        DMT_CPU_GPU Vec3f           operator()(Vec3f vpn, EVecType32 type, bool normalize = false) const;
-        DMT_CPU_GPU bool            hasScale(float tolerance = 1e-3f) const;
-        DMT_CPU_GPU Vec3f           applyInverse(Vec3f vpn, EVecType32 type, bool normalize = false) const;
-        DMT_CPU_GPU Vec3f           operator()(Vec3f vpn, EVecType32 type, bool normalize = false) const;
-        DMT_CPU_GPU struct Bounds3f operator()(struct Bounds3f const& b) const;
-    };
-
-    // retrun a Tranfrom with the Inverse mat of t passed
-    DMT_CPU_GPU inline Transform Inverse(Transform const& t) { return Transform(t.mInv); }
-
-    struct Bounds3f
-    {
-        enum EBoundsCorner : int32_t
-        {
-            eBottom  = 0,
-            eLeft    = eBottom,
-            eBack    = eLeft,
-            eTop     = 0b100,
-            eRight   = 0b001,
-            eForward = 0b010,
-            // 8 corners
-            eRightTopForward    = eRight | eTop | eForward,
-            eRightTopBack       = eRight | eTop | eBack,
-            eRightBottomForward = eRight | eBottom | eForward,
-            eRightBottomBack    = eRight | eBottom | eBack,
-            eLeftTopForward     = eLeft | eTop | eForward,
-            eLeftTopBack        = eLeft | eTop | eBack,
-            eLeftBottomForward  = eLeft | eBottom | eForward,
-            eLeftBottomBack     = eLeft | eBottom | eBack,
-        };
-
-        DMT_CPU_GPU Vec3f&       operator[](int32_t i);
-        DMT_CPU_GPU Vec3f const& operator[](int32_t i) const;
-        DMT_CPU_GPU Pt3f         corner(EBoundsCorner corner) const;
-        DMT_CPU_GPU Vec3f        diagonal() const;
-        DMT_CPU_GPU float        surfaceAraa() const;
-        DMT_CPU_GPU float        volume() const;
-        DMT_CPU_GPU int32_t      maxDimention() const;
-        DMT_CPU_GPU Pt3f         lerp(Pt3f t) const;
-        DMT_CPU_GPU Vec3f        offset(Pt3f p) const;
-        DMT_CPU_GPU void         boundingSphere(Pt3f& outCenter, float& outRadius) const;
-        DMT_CPU_GPU bool         isEmpty() const;
-        DMT_CPU_GPU bool         isDegenerate() const;
-        DMT_CPU_GPU bool         operator==(Bounds3f const& that) const;
-        DMT_CPU_GPU bool         intersectP(Pt3f                o,
-                                            Vec3f               d,
-                                            float               tMax = std::numeric_limits<float>::infinity(),
-                                            float* DMT_RESTRICT hit0 = nullptr,
-                                            float* DMT_RESTRICT hit1 = nullptr) const;
-        DMT_CPU_GPU bool intersectP(Pt3f o, Vec3f d, float tMax, Vec3f invDir, std::array<int32_t, 3> dirIsNeg) const;
-
-        Vec3f pMin;
-        Vec3f pMax;
->>>>>>> 2d6080fd
     };
 
     class AnimatedTransform
@@ -943,11 +825,11 @@
     struct CameraTransform
     {
         // requires initialized context
-        DMT_CPU_GPU       CameraTransform(AnimatedTransform const& worldFromCamera, ERenderCoordSys renderCoordSys);
+        DMT_CPU_GPU           CameraTransform(AnimatedTransform const& worldFromCamera, ERenderCoordSys renderCoordSys);
+        DMT_CPU_GPU Transform renderFromWorld() const;
+
         AnimatedTransform renderFromCamera;
         Transform         worldFromRender;
-
-        DMT_CPU_GPU Transform RenderFromWorld() const { return worldFromRender; }
     };
 
 } // namespace dmt
