--- conflicted
+++ resolved
@@ -96,14 +96,6 @@
         }
         S x, y;
     };
-<<<<<<< HEAD
-    namespace fl {
-        DMT_CPU_GPU inline float bitsToFloat(EVecType32 e)
-        {
-            return bitsToFloat(static_cast<std::underlying_type_t<EVecType32>>(e));
-        }
-    } // namespace fl
-=======
 
     template <Scalar S>
     struct Tuple3
@@ -292,7 +284,6 @@
             ret[i] = t;
         return ret;
     }
->>>>>>> 11926103
 
     template <VectorScalable T>
     DMT_CPU_GPU inline T operator*(T v, typename T::value_type k)
@@ -570,11 +561,36 @@
     namespace fl {
         DMT_CPU_GPU inline float bitsToFloat(EVecType32 e)
         {
+        DMT_CPU_GPU inline float bitsToFloat(EVecType32 e)
+        {
             return bitsToFloat(static_cast<std::underlying_type_t<EVecType32>>(e));
         }
     } // namespace fl
 
-<<<<<<< HEAD
+    // TODO SOA
+    struct Intervalf
+    {
+    public:
+        Intervalf() = default;
+        DMT_CPU_GPU explicit Intervalf(float v);
+        DMT_CPU_GPU                  Intervalf(float low, float high);
+        DMT_CPU_GPU static Intervalf fromValueAndError(float v, float err);
+
+    public:
+        DMT_CPU_GPU float midpoint() const;
+        DMT_CPU_GPU float width() const;
+
+    public:
+        float low  = 0.f;
+        float high = 0.f;
+    };
+    DMT_CPU_GPU Intervalf operator+(Intervalf a, Intervalf b);
+    DMT_CPU_GPU Intervalf operator-(Intervalf a, Intervalf b);
+    DMT_CPU_GPU Intervalf operator/(Intervalf a, Intervalf b);
+    DMT_CPU_GPU Intervalf operator*(Intervalf a, Intervalf b);
+
+    // vectors
+
     using Vec3f  = glm::vec3;
     using Pt3f   = Vec3f;
     using Norm3f = Vec3f; // how to make sure that it always have unit length? Store compressed?
@@ -582,8 +598,8 @@
     using Mat4f  = glm::mat4;
     using Quat   = glm::quat;
     using Pt2f   = glm::vec2;
-=======
->>>>>>> 11926103
+    } // namespace fl
+
 
     class Transform
     {
@@ -635,6 +651,9 @@
         // Inequality comparison
         DMT_CPU_GPU bool operator!=(Transform const& other) const;
 
+        DMT_CPU_GPU bool            hasScale(float tolerance = 1e-3f) const;
+        DMT_CPU_GPU Vec3f           applyInverse(Vec3f vpn, EVecType32 type, bool normalize = false) const;
+        DMT_CPU_GPU Vec3f           operator()(Vec3f vpn, EVecType32 type, bool normalize = false) const;
         DMT_CPU_GPU bool            hasScale(float tolerance = 1e-3f) const;
         DMT_CPU_GPU Vec3f           applyInverse(Vec3f vpn, EVecType32 type, bool normalize = false) const;
         DMT_CPU_GPU Vec3f           operator()(Vec3f vpn, EVecType32 type, bool normalize = false) const;
