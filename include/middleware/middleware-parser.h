--- conflicted
+++ resolved
@@ -248,10 +248,6 @@
         // 1 byte aligned
         ECameraType type = ECameraType::ePerspective;
     };
-<<<<<<< HEAD
-    //LightSource
-=======
->>>>>>> 16ca8a43
 
 
     // Samplers -------------------------------------------------------------------------------------------------------
@@ -911,11 +907,7 @@
         struct Distant
         {
             //TODO the default vale to specify
-<<<<<<< HEAD
-            float*  L;
-=======
             float*  L = nullptr;
->>>>>>> 16ca8a43
             Point3f from{{0, 0, 0}};
             Point3f to{{0, 0, 1}};
         };
@@ -923,11 +915,7 @@
         struct Goniometric
         {
             //requiered-no default
-<<<<<<< HEAD
-            std::u8string filename;
-=======
             std::u8string filename = u8"";
->>>>>>> 16ca8a43
             //TODO insert code for radiant Intensity
             float* I = nullptr;
         };
@@ -937,47 +925,29 @@
             //if no filename uses same Intesity
             std::u8string filename = u8"";
             //default current color space
-<<<<<<< HEAD
-            float*  L;
-=======
             float*  L = nullptr;
->>>>>>> 16ca8a43
             Point3f portal[4];
         };
 
         struct Point
         {
             //default current color space
-<<<<<<< HEAD
-            float*  I;
-=======
             float*  I = nullptr;
->>>>>>> 16ca8a43
             Point3f from{{0, 0, 0}};
         };
 
         struct Projection
         {
             //default current color space
-<<<<<<< HEAD
-            float*        I;
-            float         fov = 90.0f;
-            std::u8string filename;
-=======
             float*        I        = nullptr;
             float         fov      = 90.0f;
             std::u8string filename = u8"";
->>>>>>> 16ca8a43
         };
 
         struct Spotlight
         {
             //default current color space
-<<<<<<< HEAD
-            float*  I;
-=======
             float*  I = nullptr;
->>>>>>> 16ca8a43
             Point3f from{{0, 0, 0}};
             Point3f to{{0, 0, 1}};
             float   coneangle      = 30;
@@ -1005,17 +975,12 @@
             float illuminance;
         };
 
-<<<<<<< HEAD
-=======
         Params             params;
->>>>>>> 16ca8a43
         PowerOrIlluminance po;
         float              scale = 1.f;
         // 1 byte aligned
         ELightType type;
         bool       illum;
-<<<<<<< HEAD
-=======
     };
 
     //SceneEntity------------------------------------------------------------------------------------------------------
@@ -1070,7 +1035,6 @@
 
         MaterialSpec    spec;
         EColorSpaceType colorSpace;
->>>>>>> 16ca8a43
     };
 
     // Parsing --------------------------------------------------------------------------------------------------------
