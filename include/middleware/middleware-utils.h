--- conflicted
+++ resolved
@@ -4,59 +4,5 @@
 #include "middleware/middleware-macros.h"
 
 
-<<<<<<< HEAD
-DMT_MODULE_EXPORT namespace dmt {
-    DMT_MIDDLEWARE_API       glm::mat4;
-    class DMT_MIDDLEWARE_API Transform
-    {
-    public:
-        glm::mat4 m;    // Transformation matrix
-        glm::mat4 mInv; // Inverse transformation matrix
-
-        // Default constructor
-        Transform();
-
-        // Constructor with an initial matrix
-        explicit Transform(glm::mat4 const& matrix);
-
-        // Apply translation
-        void translate_(glm::vec3 const& translation);
-
-        // Apply scaling
-        void scale_(glm::vec3 const& scaling);
-
-        // Apply rotation (angle in degrees)
-        void rotate_(float angle, glm::vec3 const& axis);
-
-        // Combine with another transform
-        Transform combine(Transform const& other) const;
-
-        // Combine with another transform
-        void combine_(Transform const& other);
-
-        void lookAt_(glm::vec3 pos, glm::vec3 look, glm::vec3 up);
-
-        void concatTrasform_(std::array<float, 16> const& transform);
-
-        // Reset to identity matrix
-        void reset();
-
-        // Swap m and mInv
-        void inverse();
-
-        // Apply the transform to a point
-        glm::vec3 applyToPoint(glm::vec3 const& point) const;
-
-        // Apply the inverse transform to a point
-        glm::vec3 applyInverseToPoint(glm::vec3 const& point) const;
-
-        // Equality comparison
-        bool operator==(Transform const& other) const;
-
-        // Inequality comparison
-        bool operator!=(Transform const& other) const;
-    };
-=======
 namespace dmt {
->>>>>>> 2d235186
 }