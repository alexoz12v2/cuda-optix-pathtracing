#pragma once

#include "dmtmacros.h"

#if !defined(DMT_NEEDS_MODULE)
#include <bit>
#include <charconv> // For std::from_chars
#include <concepts>
#include <iterator>
#include <memory>
#include <memory_resource>
#include <source_location>
#include <string_view>
#include <type_traits>

#include <cassert>
#include <cctype>
#include <cstdint>
#endif

DMT_MODULE_EXPORT namespace dmt {
    void* reserveVirtualAddressSpace(size_t size);

    size_t systemAlignment();

    bool commitPhysicalMemory(void* address, size_t size);

    bool freeVirtualAddressSpace(void* address, size_t size);

    void decommitPage(void* pageAddress, size_t pageSize);

<<<<<<< HEAD
    /*
=======
DMT_MODULE_EXPORT dmt {
>>>>>>> 411e08fc
    template <typename T>
    struct PmrDeleter
    {
        explicit PmrDeleter(std::pmr::memory_resource* pRes) : resource(pRes) {}

        void operator()(T* ptr) const
        {
            if (ptr)
                resource->deallocate(ptr, sizeof(T), alignof(T));
        }

        std::pmr::memory_resource* resource;
    };

    template <typename Enum>
        requires(std::is_enum_v<Enum>)
    inline constexpr std::underlying_type_t<Enum> toUnderlying(Enum e)
    {
        return static_cast<std::underlying_type_t<Enum>>(e);
    }

    template <typename E>
        requires((std::is_enum_v<E>) && requires() { E::eCount; })
    inline constexpr E fromUnderlying(std::underlying_type_t<E> i)
    {
        if (i < toUnderlying(E::eCount))
        {
            return static_cast<E>(i);
        }

        return static_cast<E>(0);
    }

    template <std::integral I, std::integral I2>
        requires(sizeof(I) <= 8 && std::is_unsigned_v<I> && std::is_unsigned_v<I2> && sizeof(I) == sizeof(I2))
    inline constexpr I roundUpToNextMultipleOf(I value, I2 divisor)
    {
        if (divisor == 0)
        {
            return 0; // Avoid division by zero
        }
        return ((value + divisor - 1) / divisor) * divisor;
    }

    template <std::integral I>
        requires(sizeof(I) <= 8 && std::is_unsigned_v<I>)
    inline constexpr I nextPOT(I value)
    {
        if constexpr (sizeof(I) == 8)
        {
            // Handle 64-bit integers
            if (value == 0)
            {
                return 1;
            }
            --value;
            value |= value >> 1;
            value |= value >> 2;
            value |= value >> 4;
            value |= value >> 8;
            value |= value >> 16;
            value |= value >> 32;
            return ++value;
        }
        else if constexpr (sizeof(I) == 4)
        {
            // Handle 32-bit integers
            if (value == 0)
            {
                return 1;
            }
            --value;
            value |= value >> 1;
            value |= value >> 2;
            value |= value >> 4;
            value |= value >> 8;
            value |= value >> 16;
            return ++value;
        }
        else if constexpr (sizeof(I) == 2)
        {
            // Handle 16-bit integers
            if (value == 0)
            {
                return 1;
            }
            --value;
            value |= value >> 1;
            value |= value >> 2;
            value |= value >> 4;
            value |= value >> 8;
            return ++value;
        }
        else if constexpr (sizeof(I) == 1)
        {
            // Handle 8-bit integers
            if (value == 0)
            {
                return 1;
            }
            --value;
            value |= value >> 1;
            value |= value >> 2;
            value |= value >> 4;
            return ++value;
        }
    }

    inline constexpr uint32_t smallestPOTMask(uint32_t value)
    {
        // If value is 0, smallest POT is 1 (mask = 0x0000'0001)
        if (value == 0)
            return 1;

        // Calculate the smallest power of 2 >= value
        --value;
        value |= value >> 1;
        value |= value >> 2;
        value |= value >> 4;
        value |= value >> 8;
        value |= value >> 16;
        ++value;

        // Return the power of 2 as the mask
        return value - 1;
    }

    template <std::integral T>
    constexpr T clamp(T val, T min_val, T max_val) noexcept
    {
        if (val < min_val)
            return min_val;
        if (val > max_val)
            return max_val;
        return val;
    }

    template <typename Enum>
        requires(std::is_enum_v<Enum>)
    inline constexpr bool isAnyEnum(Enum e, std::initializer_list<Enum> const& values)
    {
        for (auto const& value : values)
        {
            if (e == value)
            {
                return true;
            }
        }
        return false;
    }

    template <std::integral I, std::forward_iterator It>
    inline constexpr bool oneOf(I value, It const& begin, It const& end)
    {
        for (auto it = begin; it != end; ++it)
        {
            auto const& item = *it;
            if (value == item)
            {
                return true;
            }
        }
        return false;
    }

    inline constexpr bool parseFloat(std::string_view input, float& outValue)
    {
        // Remove leading and trailing whitespace
        while (!input.empty() && std::isspace(input.front()))
        {
            input.remove_prefix(1);
        }
        while (!input.empty() && std::isspace(input.back()))
        {
            input.remove_suffix(1);
        }

        if (input.empty())
        {
            return false; // Empty input is not a valid float
        }

        // Parse the float
        char const* begin = input.data();
        char const* end   = input.data() + input.size();

        auto result = std::from_chars(begin, end, outValue);
        if (result.ec != std::errc() || result.ptr != end)
        {
            return false; // Error in parsing or extra characters
        }

        return true;
    }

    template <std::integral I>
    inline constexpr bool parseInt(std::string_view str, I & outValue)
    {
        if (str.empty())
        {
            return false;
        }

        auto const [ptr, ec] = std::from_chars(str.data(), str.data() + str.size(), outValue);
        return ec == std::errc{};
    }

    inline constexpr bool endsWithAny(std::string_view str, std::initializer_list<std::string_view> const& suffixes)
    {
        for (auto const& suffix : suffixes)
        {
            if (str.ends_with(suffix))
            {
                return true;
            }
        }
        return false;
    }

    template <std::integral T>
    inline constexpr T popCount(T v)
    {
        v   = v - ((v >> 1) & (T) ~(T)0 / 3);                             // temp
        v   = (v & (T) ~(T)0 / 15 * 3) + ((v >> 2) & (T) ~(T)0 / 15 * 3); // temp
        v   = (v + (v >> 4)) & (T) ~(T)0 / 255 * 15;                      // temp
        T c = (T)(v * ((T) ~(T)0 / 255)) >> (sizeof(T) - 1) * CHAR_BIT;   // count
        return c;
    }

    inline constexpr uint32_t countTrailingZeros(uint32_t v)
    {
        uint32_t c = 32; // c will be the number of zero bits on the right
        v &= -signed(v);
        if (v)
            c--;
        if (v & 0x0000FFFF)
            c -= 16;
        if (v & 0x00FF00FF)
            c -= 8;
        if (v & 0x0F0F0F0F)
            c -= 4;
        if (v & 0x33333333)
            c -= 2;
        if (v & 0x55555555)
            c -= 1;
        return c;
    }

    inline constexpr size_t findFirstWhitespace(std::string_view str)
    {
        for (size_t i = 0; i < str.size(); ++i)
        {
            if (std::isspace(static_cast<unsigned char>(str[i])))
            {
                return i;
            }
        }
        return std::string_view::npos;
    }

    inline constexpr std::string_view trimStartWhitespace(std::string_view str)
    {
        size_t start = 0;
        while (start < str.size() && std::isspace(static_cast<unsigned char>(str[start])))
        {
            ++start;
        }
        return str.substr(start);
    }

    inline constexpr bool startsWithEndsWith(std::string_view str, char start, char end)
    {
        return str.starts_with(start) && str.ends_with(end);
    }

    inline constexpr std::string_view dequoteString(std::string_view str)
    {
        if (str.size() >= 2 && (str.front() == '"' || str.front() == '\'') && str.back() == str.front())
        {
            return str.substr(1, str.size() - 2); // Remove the first and last characters
        }
        return str; // Return as-is if not quoted
    }

    inline constexpr uint32_t countTrailingZeros(uint64_t v)
    {
        uint32_t c = 64; // c will be the number of zero bits on the right
        v &= -signed(v); // Isolate the lowest set bit
        if (v)
            c--;
        if (v & 0x00000000FFFFFFFF) // Check the lower 32 bits
            c -= 32;
        if (v & 0x0000FFFF0000FFFF) // Check the lower 16 bits in each 32-bit half
            c -= 16;
        if (v & 0x00FF00FF00FF00FF) // Check the lower 8 bits in each 16-bit half
            c -= 8;
        if (v & 0x0F0F0F0F0F0F0F0F) // Check the lower 4 bits in each 8-bit half
            c -= 4;
        if (v & 0x3333333333333333) // Check the lower 2 bits in each 4-bit half
            c -= 2;
        if (v & 0x5555555555555555) // Check the lower 1 bit in each 2-bit half
            c -= 1;

        return c;
    }

    // Primary template (matches nothing by default)
    template <template <typename...> class Template, typename T>
    struct is_template_instantiation : std::false_type
    {
    };

    // Specialization for template instantiations
    template <template <typename...> class Template, typename... Args>
    struct is_template_instantiation<Template, Template<Args...>> : std::true_type
    {
    };

    // Helper variable template
    template <template <typename...> class Template, typename T>
    inline constexpr bool is_template_instantiation_v = is_template_instantiation<Template, T>::value;

    // Concept using the helper
    template <template <typename...> class Template, typename T>
    concept TemplateInstantiationOf = is_template_instantiation_v<Template, T>;

    // TODO move to cpp all not inline
    inline constexpr char pathSeparator()
    {
#if defined(DMT_OS_WINDOWS)
        return '\\';
#else
        return '/';
#endif
    }

    inline void* alignTo(void* address, size_t alignment)
    {
        // Ensure alignment is a power of two (required for bitwise operations).
        size_t const mask = alignment - 1;
        assert((alignment & mask) == 0 && "Alignment must be a power of two.");

        uintptr_t addr        = reinterpret_cast<uintptr_t>(address);
        uintptr_t alignedAddr = (addr + mask) & ~mask;

        return reinterpret_cast<void*>(alignedAddr);
    }

    inline constexpr uintptr_t alignToAddr(uintptr_t address, size_t alignment)
    {
        // Ensure alignment is a power of two (required for bitwise operations).
        size_t const mask = alignment - 1;
        assert((alignment & mask) == 0 && "Alignment must be a power of two.");

        uintptr_t alignedAddr = (address + mask) & ~mask;

        return alignedAddr;
    }

    inline void* alignToBackward(void* address, size_t alignment)
    {
        // Ensure alignment is a power of two (required for bitwise operations).
        size_t const mask = alignment - 1;
        assert((alignment & mask) == 0 && "Alignment must be a power of two.");

        uintptr_t addr        = reinterpret_cast<uintptr_t>(address);
        uintptr_t alignedAddr = addr & ~mask;

        return reinterpret_cast<void*>(alignedAddr);
    }

#if !defined(DMT_ARCH_X86_64)
#error "Pointer Tagging relies heavily on x86_64's virtual addreess format"
#endif
    /** Class managing a pointer aligned to a 32 byte boundary, embedding a 12 bits tag split among its 7 high bits and 5 low bits
     * - x86_64 systems actually use 48 bits for virtual addresses. Actually, scratch that, with the
     *   latest PML5 (https://en.wikipedia.org/wiki/Intel_5-level_paging) extended virtual adderesses
     *   to 57 bits. This means that the high 7 bits of a memory address are unused, and we can make good use of them
     * - adding to the fact that minimum block size is 32 Bytes, hence aligned to a 32 Byte boundary, we have an additional
     *   5 bits free to use
     * hence, our tagged pointers can exploit 12 bits of information in total
     * Remember: it holds only for host addresses, and to regain access to the original address, you need to mask out
     * the low bits (5), and sign extend from bit 56 to bit 63
     * Reference test code:
     *   alignas(32) int data  = 42; // Ensure alignment
     *   uint16_t      trueTag = (1u << 12u) - 1;
     *   TaggedPointer tp(&data, trueTag);
     *   std::cout << "True Tag 0x" << std::hex << trueTag << std::dec << '\n';
     *   std::cout << "Raw pointer: " << tp.getPointer() << "\n";
     *   std::cout << "True Pointer: " << &data << '\n';
     *   std::cout << "Tag: 0x" << std::hex << tp.getTag() << "\n";
     *   std::cout << "Dereferenced value: " << std::dec << tp.operator* <int>() << "\n";
     * TODO: we can template this class on the number of low bits we expect to be zeroed out
     */
    class TaggedPointer
    {
    public:
        // Constructor
        constexpr TaggedPointer(std::nullptr_t null = nullptr) : m_taggedPtr(0) {}

        constexpr TaggedPointer(void* ptr, uint16_t tag = 0) { set(std::bit_cast<uintptr_t>(ptr), tag); }

        // Set pointer and tag
        constexpr void set(uintptr_t ptr, uint16_t tag)
        {
            uintptr_t address = ptr;
            assert((address & 0b11111) == 0 && "Pointer must be aligned to 32 bytes");
            assert(tag <= 0xFFF && "Tag must fit in 12 bits");
            uintptr_t lowTag  = tag & lowBitsMask_;
            uintptr_t highTag = (static_cast<uintptr_t>(tag) & ~lowBitsMask_) << (numVirtAddressBits - numLowBits);
            // Store pointer and tag in the m_taggedPtr
            m_taggedPtr = (address & addressMask_) | highTag | lowTag;
        }

        // Get the raw pointer (removing tag bits and restoring original address)
        template <typename T = void>
        constexpr T* pointer() const
        {
            uintptr_t address = m_taggedPtr & addressMask_;
            // Sign extend from bit 56
            if (address & (1ULL << (numVirtAddressBits - 2)))
            {
                address |= highBitsMask_;
            }
            return std::bit_cast<T*>(address);
        }

        constexpr uintptr_t address() const
        {
            uintptr_t address = m_taggedPtr & addressMask_;
            // Sign extend from bit 56
            if (address & (1ULL << (numVirtAddressBits - 2)))
            {
                address |= highBitsMask_;
            }
            return address;
        }

        constexpr bool operator==(TaggedPointer other) const { return m_taggedPtr == other.m_taggedPtr; }

        template <typename T>
        constexpr bool operator==(T* other) const
        {
            void* ptr = pointer();
            return ptr == other;
        }

        constexpr bool operator==(std::nullptr_t null) const
        {
            void* ptr = pointer();
            return ptr == null;
        }

        // Get the tag
        constexpr uint16_t tag() const
        {
            uint16_t highTag = static_cast<uint16_t>((m_taggedPtr & ~addressMask_) >> (numVirtAddressBits - numLowBits));
            uint16_t lowTag = m_taggedPtr & lowBitsMask_;
            return (highTag | lowTag);
        }
        // Dereference operator
        template <typename T>
        constexpr T& operator*() const
        {
            return *reinterpret_cast<T*>(pointer());
        }

        // Arrow operator
        template <typename T>
        constexpr T* operator->() const
        {
            return reinterpret_cast<T*>(pointer());
        }

    private:
        uintptr_t                  m_taggedPtr        = 0; // Stores the tagged pointer
        static constexpr uint32_t  numLowBits         = 5u;
        static constexpr uint32_t  numHighBits        = 7u;
        static constexpr uint32_t  numVirtAddressBits = 57;
        static constexpr uintptr_t lowBitsMask_       = (1ULL << numLowBits) - 1;
        static constexpr uintptr_t addressMask_  = 0x00FFFFFFFFFFFFFFULL & ~lowBitsMask_; // Low 56 bits for the address
        static constexpr uintptr_t highBitsMask_ = 0xFF00000000000000ULL; // High bits for sign extension
    };
    static_assert(sizeof(void*) == sizeof(TaggedPointer) && alignof(TaggedPointer) == alignof(void*));
    inline constexpr TaggedPointer taggedNullptr;

    template <std::integral I>
    inline constexpr I ceilDiv(I num, I den)
    {
        return (num + den - 1) / den;
    }
} // namespace dmt<|MERGE_RESOLUTION|>--- conflicted
+++ resolved
@@ -29,11 +29,6 @@
 
     void decommitPage(void* pageAddress, size_t pageSize);
 
-<<<<<<< HEAD
-    /*
-=======
-DMT_MODULE_EXPORT dmt {
->>>>>>> 411e08fc
     template <typename T>
     struct PmrDeleter
     {
