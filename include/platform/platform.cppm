/**
 * @file platform.cppm
 * @brief Primary interface unit for all utilities necessary to prepare the platform, such as memory allocators,
 * thread pools, ...
 *
 * @defgroup platform platform Module
 * @{
 */

// in the primary module, we need to support both header inclusion and module exports, driven by a macro which
// should be defined by the tranlation unit only when including the interface as an header
module;

/**
 * @brief Module `platform`
 */
export module platform;

export import :logging;
<<<<<<< HEAD
export import :memory;
export import :utils; /** Note: Utils contains private, possibly OS specific, functionality + PlatformContext */
=======
export import :threadPool;
>>>>>>> 3d53f47a

export import <platform.h>;

/** @} */<|MERGE_RESOLUTION|>--- conflicted
+++ resolved
@@ -17,12 +17,9 @@
 export module platform;
 
 export import :logging;
-<<<<<<< HEAD
+export import :threadPool;
 export import :memory;
 export import :utils; /** Note: Utils contains private, possibly OS specific, functionality + PlatformContext */
-=======
-export import :threadPool;
->>>>>>> 3d53f47a
 
 export import <platform.h>;
 
