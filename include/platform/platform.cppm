/**
 * @file platform.cppm
 * @brief Primary interface unit for all utilities necessary to prepare the platform, such as memory allocators,
 * thread pools, ...
 *
 * @defgroup platform platform Module
 * @{
 */

<<<<<<< HEAD
#include <source_location>
#include <string_view>

#include <cstdint>
=======
// in the primary module, we need to support both header inclusion and module exports, driven by a macro which
// should be defined by the tranlation unit only when including the interface as an header
module;
>>>>>>> 5d028423

/**
 * @brief Module `platform`
 */
export module platform;
export import :logging;

<<<<<<< HEAD
export import :logging;
export import :memory;
export import :utils; /** Note: Utils contains private, possibly OS specific, functionality + PlatformContext */

export namespace dmt
{

// TODO boot up request sudo access
// TODO log level should be owned by the Platform class only
/**
 * @class Platform
 * @brief Class whose constructor initializes all the necessary objects to bootstrap the application
 */
class Platform
{
public:
    Platform();
    Platform(Platform const&) = delete;
    Platform(Platform&&) noexcept;
    Platform& operator=(Platform const&) = delete;
    Platform& operator=(Platform&&) noexcept;
    ~Platform() noexcept;

    [[nodiscard]] uint64_t getSize() const;

    PlatformContext& ctx() &
    {
        return m_ctx;
    }

private:
    static inline void doWrite(void* data, ELogLevel level, std::string_view const& str, std::source_location const& loc)
    {
        Platform& self = *reinterpret_cast<Platform*>(data);
        self.m_logger.write(level, str, loc);
    }

    static inline void doWriteArgs(void*                                data,
                                   ELogLevel                            level,
                                   std::string_view const&              str,
                                   std::initializer_list<StrBuf> const& list,
                                   std::source_location const&          loc)
    {
        Platform& self = *reinterpret_cast<Platform*>(data);
        self.m_logger.write(level, str, list, loc);
    }

    static inline bool doCheckLevel(void* data, ELogLevel level)
    {
        Platform& self = *reinterpret_cast<Platform*>(data);
        return self.m_logger.enabled(level);
    }

    static inline void doChangeLevel(void* data, ELogLevel level)
    {
        reinterpret_cast<Platform*>(data)->m_logger.setLevel(level);
    }

    PlatformContext::InlineTable inlineTable() const
    {
        PlatformContext::InlineTable ret;
        ret.write      = doWrite;
        ret.writeArgs  = doWriteArgs;
        ret.checkLevel = doCheckLevel;
        return ret;
    }

    // Threadpool m_threadpool
    // Display m_display
    // ...
    ConsoleLogger          m_logger = ConsoleLogger::create();
    PlatformContext::Table m_ctxTable{.changeLevel = doChangeLevel};
    PlatformContext        m_ctx{this, &m_ctxTable, inlineTable()};
};
} // namespace dmt
=======
export import <platform.h>;
>>>>>>> 5d028423

/** @} */<|MERGE_RESOLUTION|>--- conflicted
+++ resolved
@@ -6,102 +6,17 @@
  * @defgroup platform platform Module
  * @{
  */
-
-<<<<<<< HEAD
-#include <source_location>
-#include <string_view>
-
-#include <cstdint>
-=======
-// in the primary module, we need to support both header inclusion and module exports, driven by a macro which
-// should be defined by the tranlation unit only when including the interface as an header
 module;
->>>>>>> 5d028423
 
 /**
  * @brief Module `platform`
  */
 export module platform;
-export import :logging;
 
-<<<<<<< HEAD
 export import :logging;
 export import :memory;
 export import :utils; /** Note: Utils contains private, possibly OS specific, functionality + PlatformContext */
 
-export namespace dmt
-{
-
-// TODO boot up request sudo access
-// TODO log level should be owned by the Platform class only
-/**
- * @class Platform
- * @brief Class whose constructor initializes all the necessary objects to bootstrap the application
- */
-class Platform
-{
-public:
-    Platform();
-    Platform(Platform const&) = delete;
-    Platform(Platform&&) noexcept;
-    Platform& operator=(Platform const&) = delete;
-    Platform& operator=(Platform&&) noexcept;
-    ~Platform() noexcept;
-
-    [[nodiscard]] uint64_t getSize() const;
-
-    PlatformContext& ctx() &
-    {
-        return m_ctx;
-    }
-
-private:
-    static inline void doWrite(void* data, ELogLevel level, std::string_view const& str, std::source_location const& loc)
-    {
-        Platform& self = *reinterpret_cast<Platform*>(data);
-        self.m_logger.write(level, str, loc);
-    }
-
-    static inline void doWriteArgs(void*                                data,
-                                   ELogLevel                            level,
-                                   std::string_view const&              str,
-                                   std::initializer_list<StrBuf> const& list,
-                                   std::source_location const&          loc)
-    {
-        Platform& self = *reinterpret_cast<Platform*>(data);
-        self.m_logger.write(level, str, list, loc);
-    }
-
-    static inline bool doCheckLevel(void* data, ELogLevel level)
-    {
-        Platform& self = *reinterpret_cast<Platform*>(data);
-        return self.m_logger.enabled(level);
-    }
-
-    static inline void doChangeLevel(void* data, ELogLevel level)
-    {
-        reinterpret_cast<Platform*>(data)->m_logger.setLevel(level);
-    }
-
-    PlatformContext::InlineTable inlineTable() const
-    {
-        PlatformContext::InlineTable ret;
-        ret.write      = doWrite;
-        ret.writeArgs  = doWriteArgs;
-        ret.checkLevel = doCheckLevel;
-        return ret;
-    }
-
-    // Threadpool m_threadpool
-    // Display m_display
-    // ...
-    ConsoleLogger          m_logger = ConsoleLogger::create();
-    PlatformContext::Table m_ctxTable{.changeLevel = doChangeLevel};
-    PlatformContext        m_ctx{this, &m_ctxTable, inlineTable()};
-};
-} // namespace dmt
-=======
-export import <platform.h>;
->>>>>>> 5d028423
+export import <platform.h>
 
 /** @} */