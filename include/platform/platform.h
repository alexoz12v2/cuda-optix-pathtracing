--- conflicted
+++ resolved
@@ -2,14 +2,15 @@
 
 // keep in sync with .cppm file
 #include "dmtmacros.h"
+#include "platform/platform-macros.h"
 
-<<<<<<< HEAD
+#include <platform/platform-utils.h>
 #include <platform/platform-logging.h>
 #include <platform/platform-memory.h>
 #include <platform/platform-threadPool.h>
-#include <platform/platform-utils.h>
+#include <platform/platform-display.h>
 
-#if !defined(DMT_NEEDS_MODULE0)
+#if !defined(DMT_NEEDS_MODULE)
 #include <array>
 #include <bit>
 #include <charconv>
@@ -25,52 +26,39 @@
 #include <cctype>
 #include <cmath>
 #include <cstdint>
-=======
-#include <cstdint>
-
-#if defined(DMT_INTERFACE_AS_HEADER)
-// Keep in sync with .cppm
-#include <platform/platform-display.h>
-#include <platform/platform-logging.h>
-#include <platform/platform-threadpool.h>
->>>>>>> ddfa6364
 #endif
 
-DMT_MODULE_EXPORT struct Point {
-    int x;
-    int y;
-};
+DMT_MODULE_EXPORT namespace dmt {
+    struct AppContext : public InterfaceLogger<AppContext>
+    {
+        AppContext(uint32_t                                   pageTrackCapacity,
+                   uint32_t                                   allocTrackCapacity,
+                   std::array<uint32_t, numBlockSizes> const& numBlocksPerPool);
+        AppContext(AppContext const&)                = delete;
+        AppContext(AppContext&&) noexcept            = delete;
+        AppContext& operator=(AppContext const&)     = delete;
+        AppContext& operator=(AppContext&&) noexcept = delete;
+        ~AppContext();
 
-    namespace dmt {
-DMT_MODULE_EXPORT struct AppContext :
-public InterfaceLogger<AppContext> {
-    AppContext(uint32_t                                   pageTrackCapacity,
-               uint32_t                                   allocTrackCapacity,
-               std::array<uint32_t, numBlockSizes> const& numBlocksPerPool);
-    AppContext(AppContext const&)                = delete;
-    AppContext(AppContext&&) noexcept            = delete;
-    AppContext& operator=(AppContext const&)     = delete;
-    AppContext& operator=(AppContext&&) noexcept = delete;
-    ~AppContext();
+        size_t maxLogArgBytes() const;
+        void   write(ELogLevel level, std::string_view const& str, std::source_location const& loc);
+        void   write(ELogLevel                            level,
+                     std::string_view const&              str,
+                     std::initializer_list<StrBuf> const& list,
+                     std::source_location const&          loc);
+        void   addJob(Job const& job, EJobLayer layer);
 
-    size_t maxLogArgBytes() const;
-    void   write(ELogLevel level, std::string_view const& str, std::source_location const& loc);
-    void   write(ELogLevel                            level,
-                 std::string_view const&              str,
-                 std::initializer_list<StrBuf> const& list,
-                 std::source_location const&          loc);
-    void   addJob(Job const& job, EJobLayer layer);
-
-    MemoryContext mctx;
-    ThreadPoolV2  threadPool;
-};
+        MemoryContext mctx;
+        ThreadPoolV2  threadPool;
+    };
 
     // TODO boot up request sudo access
     /**
      * @class Platform
      * @brief Class whose constructor initializes all the necessary objects to bootstrap the application
      */
-    DMT_MODULE_EXPORT class Platform {
+    class Platform
+    {
     public:
         Platform();
         Platform(Platform const&) = delete;
@@ -81,9 +69,9 @@
 
         [[nodiscard]] uint64_t getSize() const;
 
-        AppContext& ctx()& { return m_ctx; }
+        AppContext& ctx() & { return m_ctx; }
 
     private:
         AppContext m_ctx{toUnderlying(EPageSize::e1GB), toUnderlying(EPageSize::e1GB), {8192, 4096, 2048, 1024}};
     };
-    } // namespace dmt+} // namespace dmt