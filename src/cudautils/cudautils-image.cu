--- conflicted
+++ resolved
@@ -15,7 +15,6 @@
 #define LODEPNG_NO_COMPILE_DISK
 #include <lodepng/lodepng.h>
 
-<<<<<<< HEAD
 #ifndef DMT_IS_GPU_CODE
 // Work around conflict with "half".
 /*
@@ -31,21 +30,6 @@
 #include <ImfStringAttribute.h>
 #include <ImfStringVectorAttribute.h>
 */
-=======
-#ifndef PBRT_IS_GPU_CODE
-    // Work around conflict with "half".
-    #include <ImfChannelList.h>
-    #include <ImfChromaticitiesAttribute.h>
-    #include <ImfFloatAttribute.h>
-    #include <ImfFrameBuffer.h>
-    #include <ImfHeader.h>
-    #include <ImfInputFile.h>
-    #include <ImfIntAttribute.h>
-    #include <ImfMatrixAttribute.h>
-    #include <ImfOutputFile.h>
-    #include <ImfStringAttribute.h>
-    #include <ImfStringVectorAttribute.h>
->>>>>>> 666579d3
 #endif
 
 #include <algorithm>
