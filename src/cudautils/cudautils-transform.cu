--- conflicted
+++ resolved
@@ -1050,44 +1050,13 @@
     }
 
     // CameraTransform ------------------------------------------------------------------------------------------------
-<<<<<<< HEAD
-    /*
-        __host__ __device__ CameraTransform::CameraTransform(AnimatedTransform const& worldFromCamera, ERenderCoordSys renderCoordSys)
-        {
-            switch (renderCoordSys)
-=======
     __host__ __device__ CameraTransform::CameraTransform(AnimatedTransform const& worldFromCamera, int renderCoordSys)
     {
         switch (renderCoordSys)
         {
             case 0:
->>>>>>> 666579d3
             {
-                using enum ERenderCoordSys;
-                case eCameraWorld:
-                {
-
-<<<<<<< HEAD
-                    break;
-                }
-                case eCamera:
-                {
-                    break;
-                }
-                case eWorld:
-                {
-                    break;
-                }
-                default: // should be never reached
-    #if !defined(__CUDA_ARCH__)
-                    std::abort();
-    #else
-                    // TODO: per-warp buffers inside managed memory watched by a job, and logged when activated
-                    __threadfence();
-                    asm("trap;");
-    #endif
-                    break;
-=======
+
                 break;
             }
             case 1:
@@ -1097,10 +1066,19 @@
             case 2:
             {
                 break;
->>>>>>> 666579d3
             }
-        }
-    */
+            default: // should be never reached
+#if !defined(__CUDA_ARCH__)
+                std::abort();
+#else
+                // TODO: per-warp buffers inside managed memory watched by a job, and logged when activated
+                __threadfence();
+                asm("trap;");
+#endif
+                break;
+        }
+    }
+
     __host__ __device__ Transform dmt::CameraTransform::renderFromWorld() const
     {
         Transform t = worldFromRender;
