--- conflicted
+++ resolved
@@ -704,216 +704,7 @@
 
         return glm::clamp((wa.x * wb.x + wa.y * wb.y) / glm::sqrt(waxy * wbxy), -1.f, 1.f);
     }
-<<<<<<< HEAD
     __host__ __device__ bool sameHemisphere(Vector3f w, Normal3f ap) { return w.z * ap.z > 0; }
-=======
-    __host__ __device__ bool sameHemisphere(Vector3f w, Normal3f ap) { return w.z * wp.z > 0; }
-
-    // math utilities: vector -----------------------------------------------------------------------------------------
-    __host__ __device__ Transform::Transform() : m(Mat4f(1.0f)), mInv(Mat4f(1.0f)) {}
-    __host__ __device__ Transform::Transform(Mat4f const& matrix) : m(matrix), mInv(glm::inverse(matrix)) {}
-
-    __host__ __device__ void Transform::translate_(Vec3f const& translation)
-    {
-        m    = glm::translate(m, translation);
-        mInv = glm::translate(mInv, -translation);
-    }
-
-    // Apply scaling
-    __host__ __device__ void Transform::scale_(Vec3f const& scaling)
-    {
-        m    = glm::scale(m, scaling);
-        mInv = glm::scale(mInv, 1.0f / scaling);
-    }
-
-    // Apply rotation (angle in degrees)
-    __host__ __device__ void Transform::rotate_(float angle, Vec3f const& axis)
-    {
-        m    = glm::rotate(m, glm::radians(angle), axis);
-        mInv = glm::rotate(mInv, -glm::radians(angle), axis);
-    }
-
-    // Combine with another transform
-    __host__ __device__ Transform Transform::combine(Transform const& other) const
-    {
-        Transform result;
-        result.m    = m * other.m;
-        result.mInv = other.mInv * mInv;
-        return result;
-    }
-
-    // Combine with another transform
-    __host__ __device__ void Transform::combine_(Transform const& other)
-    {
-        m    = m * other.m;
-        mInv = other.mInv * mInv;
-    }
-
-    __host__ __device__ void Transform::lookAt_(Vec3f pos, Vec3f look, Vec3f up)
-    {
-        Mat4f worldFromCamera;
-        // Initialize fourth column of viewing matrix
-        worldFromCamera[0][3] = pos.x;
-        worldFromCamera[1][3] = pos.y;
-        worldFromCamera[2][3] = pos.z;
-        worldFromCamera[3][3] = 1;
-
-        // Initialize first three columns of viewing matrix
-        Vec3f dir = glm::normalize(look - pos);
-        assert(glm::length(glm::cross(glm::normalize(up), dir)) < std::numeric_limits<float>::epsilon());
-
-        Vec3f right           = glm::normalize(glm::cross(glm::normalize(up), dir));
-        Vec3f newUp           = glm::cross(dir, right);
-        worldFromCamera[0][0] = right.x;
-        worldFromCamera[1][0] = right.y;
-        worldFromCamera[2][0] = right.z;
-        worldFromCamera[3][0] = 0.;
-        worldFromCamera[0][1] = newUp.x;
-        worldFromCamera[1][1] = newUp.y;
-        worldFromCamera[2][1] = newUp.z;
-        worldFromCamera[3][1] = 0.;
-        worldFromCamera[0][2] = dir.x;
-        worldFromCamera[1][2] = dir.y;
-        worldFromCamera[2][2] = dir.z;
-        worldFromCamera[3][2] = 0.;
-
-        m    = m * worldFromCamera;
-        mInv = glm::inverse(worldFromCamera) * mInv;
-    }
-
-    __host__ __device__ void Transform::concatTrasform_(std::array<float, 16> const& t)
-    {
-        Mat4f mt{t[0], t[1], t[2], t[3], /**/ t[4], t[5], t[6], t[7], /**/ t[8], t[9], t[10], t[11], /**/ t[12], t[13], t[14], t[15]};
-        Transform concatT{glm::transpose(m)};
-        m    = m * concatT.m;
-        mInv = concatT.mInv * mInv;
-    }
-
-    __host__ __device__ void Transform::reset_()
-    {
-        m    = Mat4f(1.0f);
-        mInv = Mat4f(1.0f);
-    }
-
-
-    __host__ __device__ void Transform::inverse_()
-    {
-        Mat4f tmp = m;
-        m         = mInv;
-        mInv      = tmp;
-    }
-
-
-    __host__ __device__ Vec3f Transform::applyToPoint(Vec3f const& point) const
-    {
-        Vec4f result = m * Vec4f(point, 1.0f);
-        return Vec3f(result);
-    }
-
-    // Apply the inverse transform to a point
-    __host__ __device__ Vec3f Transform::applyInverseToPoint(Vec3f const& point) const
-    {
-        Vec4f result = mInv * Vec4f(point, 1.0f);
-        return Vec3f(result);
-    }
-
-    __host__ __device__ void Transform::decompose(Vec3f& outT, Quat& outR, Mat4f& outS) const
-    {
-        // discarded components
-        Vec3f scale;
-        Vec3f skew;
-        Vec4f perspective;
-        glm::decompose(m, scale, outR, outT, skew, perspective);
-        // decompose actually returs the conjugate quaternion
-        outR = glm::conjugate(outR);
-        // inglobe all the rest into a matrixc
-        // Start with an identity matrix
-        outS = Mat4f(1.f);
-
-        // Apply scaling
-        outS[0][0] = scale.x;
-        outS[1][1] = scale.y;
-        outS[2][2] = scale.z;
-
-        // Apply skew (off-diagonal elements)
-        outS[1][0] = skew.x; // Skew Y by X
-        outS[2][0] = skew.y; // Skew Z by X
-        outS[2][1] = skew.z; // Skew Z by Y
-
-        // Apply perspective (set the last row)
-        outS[3] = perspective;
-    }
-
-
-    // Equality comparison
-    __host__ __device__ bool Transform::operator==(Transform const& other) const
-    {
-        return m == other.m && mInv == other.mInv;
-    }
-
-    // Inequality comparison
-    __host__ __device__ bool Transform::operator!=(Transform const& other) const { return !(*this == other); }
-
-    __host__ __device__ bool Transform::hasScale(float tolerance) const
-    {
-        // compute the length of the three reference unit vectors after being transformed. if any of these has been
-        // scaled, then the transformation has a scaling component
-        using enum EVecType32;
-        Vec3f const scales{glm::length2(operator()(Vec3f{1.f, 0.f, 0.f}, eVector)),
-                           glm::length2(operator()(Vec3f{0.f, 1.f, 0.f}, eVector)),
-                           glm::length2(operator()(Vec3f{0.f, 0.f, 1.f}, eVector))};
-        auto        bVec = glm::epsilonEqual(scales, Vec3f{1.f, 1.f, 1.f}, tolerance);
-        return !(bVec.x && bVec.y && bVec.z);
-    }
-
-    __host__ __device__ Vec3f Transform::applyInverse(Vec3f vpn, EVecType32 type, bool normalize) const
-    {
-        Vec3f     ret; // NRVO
-        glm::vec4 temp{vpn.x, vpn.y, vpn.z, fl::bitsToFloat(type)};
-        temp = mInv * temp;
-        temp /= temp.w;
-        ret.x = temp.x;
-        ret.y = temp.y;
-        ret.z = temp.z;
-        if (normalize)
-        {
-            assert(type == EVecType32::eVector);
-            ret = glm::normalize(ret);
-        }
-
-        return ret;
-    }
-
-    __host__ __device__ Vec3f Transform::operator()(Vec3f vpn, EVecType32 type, bool normalize) const
-    {
-        Vec3f     ret; // NRVO
-        glm::vec4 temp{vpn.x, vpn.y, vpn.z, fl::bitsToFloat(type)};
-        temp = m * temp;
-        temp /= temp.w;
-        ret.x = temp.x;
-        ret.y = temp.y;
-        ret.z = temp.z;
-        if (normalize)
-        {
-            assert(type == EVecType32::eVector);
-            ret = glm::normalize(ret);
-        }
-
-        return ret;
-    }
-
-    __host__ __device__ Bounds3f Transform::operator()(Bounds3f const& b) const
-    {
-        using enum EVecType32;
-        Bounds3f bRet;
-        for (int i = 0; i < 8 /*corners*/; ++i)
-        {
-            Pt3f point = b.corner(static_cast<Bounds3f::EBoundsCorner>(i));
-            bRet       = bbUnion(bRet, (*this)(point, ePoint));
-        }
-        return bRet;
-    }
->>>>>>> 2d6080fd
 
     // Vector Types: Axis Aligned Bounding Boxes ----------------------------------------------------------------------
     // TODO: If more types of bounds are needed, refactor these into translation unit private templated functions called by the front facing ones
@@ -953,13 +744,8 @@
 
     __host__ __device__ Point3f Bounds3f::corner(EBoundsCorner corner) const
     {
-<<<<<<< HEAD
         Point3f const ret{{
             operator[](corner & eRight).x,
-=======
-        Pt3f const ret{
-            operator[](corner& eRight).x,
->>>>>>> 2d6080fd
             operator[]((corner & eForward) >> 1).y,
             operator[]((corner & eTop) >> 2).z,
         }};
@@ -1277,10 +1063,7 @@
 
     __host__ __device__ float determinant(Matrix4f const& m) { return glm::determinant(toGLMmat(m)); }
 
-    __host__ __device__ Matrix4f inverse(Matrix4f const& m)
-    {
-        return fromGLMmat(glm::inverse(toGLMmat(m)));
-    }
+    __host__ __device__ Matrix4f inverse(Matrix4f const& m) { return fromGLMmat(glm::inverse(toGLMmat(m))); }
 
     __host__ __device__ Matrix4f transpose(Matrix4f const& m) { return fromGLMmat(glm::transpose(toGLMmat(m))); }
 
@@ -2296,6 +2079,13 @@
                 break;
         }
     }
+
+    __host__ __device__ Transform dmt::CameraTransform::renderFromWorld() const
+    {
+        Transform t = worldFromRender;
+        t.inverse_();
+        return t;
+    }
 } // namespace dmt
 
 namespace dmt {
