--- conflicted
+++ resolved
@@ -3456,21 +3456,13 @@
 
     void SceneDescription::Identity()
     {
-<<<<<<< HEAD
-        graphicsState.ForActiveTransforms([](auto t) { return dmt::Transform(glm::mat4(1.f)); });
-=======
         graphicsState.ForActiveTransforms([](auto t) { return dmt::Transform{}; });
->>>>>>> 7927d283
     }
 
     void SceneDescription::Translate(float dx, float dy, float dz)
     {
         graphicsState.ForActiveTransforms([=](auto t) {
-<<<<<<< HEAD
-            t.translate_(glm::vec3(dx, dy, dz));
-=======
             t.translate_(glm::vec3{dx, dy, dz});
->>>>>>> 7927d283
             return t;
         });
     }
