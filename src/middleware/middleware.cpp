#if !defined(DMT_NEEDS_MODULE)
#define DMT_INTERFACE_AS_HEADER
#include "middleware.h"

#include "dmtmacros.h"

#include <glm/vec3.hpp>

#include <array>
#include <atomic>
#include <bit>
#include <map>
#include <memory>
#include <memory_resource>
#include <numeric>
#include <string_view>
#include <type_traits>
#include <vector>

#include <cassert>
#include <cctype>
#include <cstdint>
#include <cstring>
#endif

namespace dmt {
<<<<<<< HEAD
    // values can also be closed into arrays even if something expects a scalar. parameters are unordered
    // all filenames are either absolute or relative to the starting pbrt file
    // "Import statement only allowed inside world definition block."
    namespace dict {
        using namespace std::string_view_literals;

        namespace target {
            static constexpr SText shape    = "shape"sv;
            static constexpr SText light    = "light"sv;
            static constexpr SText material = "material"sv;
            static constexpr SText medium   = "medium"sv;
            static constexpr SText texture  = "texture"sv;
        } // namespace target

        // directives (update array at the end of the namnespace if you chnage this)
        namespace directive {
            static constexpr SText Option         = "Option"sv;
            static constexpr SText Camera         = "Camera"sv;
            static constexpr SText Sampler        = "Sampler"sv;
            static constexpr SText ColorSpace     = "ColorSpace"sv;
            static constexpr SText Film           = "Film"sv;
            static constexpr SText PixelFilter    = "PixelFilter"sv;
            static constexpr SText Integrator     = "Integrator"sv;
            static constexpr SText Accelerator    = "Accelerator"sv;
            static constexpr SText WorldBegin     = "WorldBegin"sv;
            static constexpr SText AttributeBegin = "AttributeBegin"sv;
            static constexpr SText AttributeEnd   = "AttributeEnd"sv;
            static constexpr SText Include = "Include"sv; // supports another pbrt file, literal or compressed with gzip,
            static constexpr SText Import = "Import"sv; // supports another pbrt file, literal, imports only named entities. only in world block

            // transformations on the CTM (Current Transformation Matrix) (reset to Identity at world begin)
            static constexpr SText Identity  = "Identity"sv;
            static constexpr SText LookAt    = "LookAt"sv;    // expects a 9 element array
            static constexpr SText Translate = "Translate"sv; // expects x y z
            static constexpr SText Scale     = "Scale"sv;
            static constexpr SText Rotate    = "Rotate"sv;                  // expects 4 eleemnt array
            static constexpr SText CoordinateSystem = "CoordinateSystem"sv; // follows a name, saves a snapshot of the current CTM
            static constexpr SText CoordSysTransform = "CoordSysTransform"sv; // sets a named transform for usage
            static constexpr SText Transform         = "Transform"sv;         // 16 floats
            static constexpr SText ConcatTransform   = "ConcatTransform"sv;   // 16 floats
            static constexpr SText TransformTimes    = "TransformTimes"sv;    // in header, expects 2 floats (not array)
            static constexpr SText ActiveTransform = "ActiveTransform"sv; // expects either "StartTime", "EndTime" or "All"

            // misc
            static constexpr SText ReverseOrientation = "ReverseOrientation"sv; // reverses normals of all sequet shapes (and therefore their area lights) (another is the Option "twosided")

            // describing the scene:
            static constexpr SText Attribute = "Attribute"sv; // specify attribute off the line instead of inline. it wants a quoted target, one of "shape" "light", "material", "texture"
            static constexpr SText Shape = "Shape"sv; // expects a name and a parameter lists. name is one of "bilinearmesh", "curve", "cylinder", "disk", "sphere", "trianglemesh",
            static constexpr SText ObjectBegin    = "ObjectBegin"sv; // expects a name
            static constexpr SText ObjectEnd      = "ObjectEnd"sv;
            static constexpr SText ObjectInstance = "ObjectInstance"sv; // expects a ObjectBegin name. Takes the CTM
            static constexpr SText LightSource = "LightSource"sv; // takes a quoted type, "point", "distant", "goniometric", "infinite", "point", "projection", "spot"
            static constexpr SText AreaLightSource = "AreaLightSource"sv;
            static constexpr SText Material = "Material"sv; // expects a type and param list. each param can be either a value, rgb, spectrum, or a texture. sets the current material. if you want to declare it and use it later, use a named material
            static constexpr SText MakeNamedMaterial = "MakeNamedMaterial"sv;
            static constexpr SText NamedMaterial     = "NamedMaterial"sv;
            static constexpr SText Texture           = "Texture"sv;       // expects name, type, class param list
            static constexpr SText MakeNamedMedium = "MakeNamedMedium"sv; // declares a medium, expects name type param list
            static constexpr SText MediumInterface = "MediumInterface"sv;
        } // namespace directive
        namespace activetransform_literals {
            static constexpr SText StartTime = "StartTime"sv;
            static constexpr SText EndTime   = "EndTime"sv;
            static constexpr SText All       = "All"sv;
        } // namespace activetransform_literals

        // data types
        namespace types {
            static constexpr SText tVector    = "vector"sv; // synonym of vector3
            static constexpr SText tPoint     = "point"sv;  // synonym of point3
            static constexpr SText tNormal    = "normal"sv;
            static constexpr SText tBool      = "bool"sv;
            static constexpr SText tFloat     = "float"sv;
            static constexpr SText tInteger   = "integer"sv;
            static constexpr SText tString    = "string"sv;
            static constexpr SText tRGB       = "rgb"sv;
            static constexpr SText tPoint2    = "point2"sv;
            static constexpr SText tPoint3    = "point3"sv;
            static constexpr SText tNormal3   = "normal3"sv;
            static constexpr SText tBlackbody = "blackbody"sv;
            static constexpr SText tSpectrum  = "spectrum"sv;
            static constexpr SText tVector2   = "vector2"sv;
            static constexpr SText tVector3   = "vector3"sv;
            static constexpr SText tTexture   = "texture"sv;
        } // namespace types

        // acene wide rendering options: general options
        namespace opts {
            static constexpr SText disablepixeljitter      = "disablepixeljitter"sv;      // bool, false
            static constexpr SText disabletexturefiltering = "disabletexturefiltering"sv; // bool false
            static constexpr SText disablewavelengthjitter = "disablewavelengthjitter"sv; // bool false
            static constexpr SText displacementedgescale   = "displacementedgescale"sv;   // float 1
            static constexpr SText msereferenceimage       = "msereferenceimage"sv;       // string (none)
            static constexpr SText msereferenceout         = "msereferenceout"sv;         // string (none)
            static constexpr SText rendercoordsys          = "rendercoordsys"sv; // precedes a render coord system
            namespace rendercoordsys_literals {
                static constexpr SText cameraworld = "cameraworld"sv; // default
                static constexpr SText camera      = "camera"sv;
                static constexpr SText world       = "world"sv;
            }                                                       // namespace rendercoordsys_literals
            static constexpr SText seed         = "seed"sv;         // integer 0
            static constexpr SText forcediffuse = "forcediffuse"sv; // bool false
            static constexpr SText pixelstats   = "pixelstats"sv;   // bool false (images encode per pixel statistics)
            static constexpr SText wavefront    = "wavefront"sv;    //bool false
        }                                                           // namespace opts

        // acene wide rendering options: cameras
        namespace camera {
            // camera types
            static constexpr SText perspective  = "perspective"sv;
            static constexpr SText orthographic = "orthographic"sv;
            static constexpr SText realistic    = "realistic"sv;
            static constexpr SText spherical    = "spherical"sv;
            // common params
            static constexpr SText shutteropen  = "shutteropen"sv;  // float 0
            static constexpr SText shutterclose = "shutterclose"sv; // float 1
            // projecting
            static constexpr SText frameaspectratio = "frameaspectratio"sv; // float coomputed from x and y res of the film
            static constexpr SText screenwindow  = "screenwindow"sv;        // float, computed from aspect ratio
            static constexpr SText lensradius    = "lensradius"sv;          // float 0
            static constexpr SText focaldistance = "focaldistance"sv;       // float 10^30
            // perspective
            static constexpr SText fov = "fov"sv; // float 90
            // spherical
            static constexpr SText mapping = "mapping"sv; // precedes a mapping, "equalarea", "equirectangular"
            namespace mapping_literals {
                static constexpr SText equalarea       = "equalarea"sv;
                static constexpr SText equirectangular = "equirectangular"sv;
            } // namespace mapping_literals
            // realistic
            static constexpr SText lensfile         = "lensfile"sv;         // string (none)
            static constexpr SText aperturediameter = "aperturediameter"sv; // float 1.0 mm
            static constexpr SText focusdistance    = "focusdistance"sv;    // float 10.0 m
            static constexpr SText aperture = "aperture"sv; // aperture, "circular" (either built in or filename)
            namespace aperture_builtin {
                static constexpr SText circular = "circular"sv; // default
                static constexpr SText gaussian = "gaussian"sv;
                static constexpr SText square   = "square"sv;
                static constexpr SText pentagon = "pentagon"sv;
                static constexpr SText star     = "star"sv;
            } // namespace aperture_builtin
        }     // namespace camera

        // scene wide rendering optinos: samplers
        namespace sampler {
            // sampler types
            static constexpr SText halton      = "halton"sv;
            static constexpr SText independent = "independent"sv;
            static constexpr SText paddedsobol = "paddedsobol"sv;
            static constexpr SText sobol       = "sobol"sv;
            static constexpr SText stratified  = "stratified"sv;
            static constexpr SText zsobol      = "zsobol"sv;
            // samplers which use pseudorandom values
            static constexpr SText seed = "seed"sv; // integer, default took from command line options. file takes precedence
            // every sampler except StratifiedSampler. Furthermore, PaddedSobolSampler, SobolSampler, ZSobolSampler expect a POT
            static constexpr SText pixelsamples = "pixelsamples"sv; // integer, 16
            // halton, paddedSobol, Sobol and ZSobol want a randomization
            static constexpr SText randomization = "randomization"sv; // default = fastowen for everyone except Halton, for halton it's "permutedigits"
            namespace randomization_literals {
                static constexpr SText fastowen      = "fastowen"sv; // not available with Halton
                static constexpr SText permutedigits = "permutedigits"sv;
                static constexpr SText owen          = "owen"sv;
                static constexpr SText none          = "none"sv;
            } // namespace randomization_literals
            // Stratified sampler
            static constexpr SText jitter   = "jitter"sv;   // bool true
            static constexpr SText xsamples = "xsamples"sv; // integer 4
            static constexpr SText ysamples = "ysamples"sv; // integer 4
        }                                                   // namespace sampler

        // scene wide rendering optinos: color spaces
        namespace colorspace {
            // colorspace types
            static constexpr SText srgb       = "srgb"sv;
            static constexpr SText aces2065_1 = "aces2065-1"sv;
            static constexpr SText rec2020    = "rec2020"sv;
            static constexpr SText dci_p3     = "dci-p3"sv;
        } // namespace colorspace

        // scene wide rendering optinos: film
        namespace film {
            // film types
            static constexpr SText rgb      = "rgb"sv;
            static constexpr SText gbuffer  = "gbuffer"sv;
            static constexpr SText spectral = "spectral"sv;
            // common
            static constexpr SText xresolution  = "xresolution"sv;  // integer 1280
            static constexpr SText yresolution  = "yresolution"sv;  // integer 720
            static constexpr SText cropwindow   = "cropwindow"sv;   // float[4] [0 1 0 1]
            static constexpr SText pixelbounds  = "pixelbounds"sv;  // integer[4] [0 xres 0 yres]
            static constexpr SText diagonal     = "diagonal"sv;     // float 35
            static constexpr SText filename     = "filename"sv;     // string "pbrt.exr"
            static constexpr SText savefp16     = "savefp16"sv;     // bool true
            static constexpr SText iso          = "iso"sv;          // float 100
            static constexpr SText whitebalance = "whitebalance"sv; // float 0
            static constexpr SText sensor       = "sensor"sv;       // sensor enum, "cie1931"
            namespace sensor_literals {
                static constexpr SText cie1931             = "cie1931"sv;
                static constexpr SText canon_eos_100d      = "canon_eos_100d"sv;
                static constexpr SText canon_eos_1dx_mkii  = "canon_eos_1dx_mkii"sv;
                static constexpr SText canon_eos_200d      = "canon_eos_200d"sv;
                static constexpr SText canon_eos_200d_mkii = "canon_eos_200d_mkii"sv;
                static constexpr SText canon_eos_5d        = "canon_eos_5d"sv;
                static constexpr SText canon_eos_5d_mkii   = "canon_eos_5d_mkii"sv;
                static constexpr SText canon_eos_5d_mkiii  = "canon_eos_5d_mkiii"sv;
                static constexpr SText canon_eos_5d_mkiv   = "canon_eos_5d_mkiv"sv;
                static constexpr SText canon_eos_5ds       = "canon_eos_5ds"sv;
                static constexpr SText canon_eos_m         = "canon_eos_m"sv;
                static constexpr SText hasselblad_l1d_20c  = "hasselblad_l1d_20c"sv;
                static constexpr SText nikon_d810          = "nikon_d810"sv;
                static constexpr SText nikon_d850          = "nikon_d850"sv;
                static constexpr SText sony_ilce_6400      = "sony_ilce_6400"sv;
                static constexpr SText sony_ilce_7m3       = "sony_ilce_7m3"sv;
                static constexpr SText sony_ilce_7rm3      = "sony_ilce_7rm3"sv;
                static constexpr SText sony_ilce_9         = "sony_ilce_9"sv;
            }                                                                 // namespace sensor_literals
            static constexpr SText maxcomponentvalue = "maxcomponentvalue"sv; // float std::numeric_limits<float>::infinity()
            // gbuffer
            static constexpr SText coordinatesystem = "coordinatesystem"sv;
            namespace coordinatesystem_literals {
                static constexpr SText camera = "camera"sv;
                static constexpr SText world  = "world"sv;
            } // namespace coordinatesystem_literals
            // spectral
            static constexpr SText nbuckets  = "nbuckets"sv;  // integer 16
            static constexpr SText lambdamin = "lambdamin"sv; // float 360.f
            static constexpr SText lambdamax = "lambdamax"sv; // float 830.f
        }                                                     // namespace film

        // scene wide rendering optinos: filters
        namespace filter {
            // filter types
            static constexpr SText gaussian = "gaussian"sv;
            static constexpr SText box      = "box"sv;
            static constexpr SText mitchell = "mitchell"sv;
            static constexpr SText sinc     = "sinc"sv;
            static constexpr SText triangle = "triangle"sv;
            // common
            static constexpr SText xradius = "xradius"sv; // float (depends on type)
            static constexpr SText yradius = "yradius"sv; // float (depends on type)
            // gaussian
            static constexpr SText sigma = "sigma"sv; // float 0.5
            // mitchell
            static constexpr SText B = "B"sv; // float 1/3
            static constexpr SText C = "C"sv; // float 1/3
            // sinc
            static constexpr SText tau = "tau"sv; // float 3
        }                                         // namespace filter

        // scene wide rendering optinos: integrators
        namespace integrator {
            // integrator types
            static constexpr SText volpath          = "volpath"sv;
            static constexpr SText ambientocclusion = "ambientocclusion"sv;
            static constexpr SText bdpt             = "bdpt"sv;
            static constexpr SText lightpath        = "lightpath"sv;
            static constexpr SText mlt              = "mlt"sv;
            static constexpr SText path             = "path"sv;
            static constexpr SText randomwalk       = "randomwalk"sv;
            static constexpr SText simplepath       = "simplepath"sv;
            static constexpr SText simplevolpath    = "simplevolpath"sv;
            static constexpr SText sppm             = "sppm"sv;
            // most of the integrators
            static constexpr SText maxdepth     = "maxdepth"sv;     // integer 5 (all but ambientocclusion)
            static constexpr SText lightsampler = "lightsampler"sv; // enum "bvh" (path, volpath, wavefront)
            namespace lightsampler_literals {
                static constexpr SText bvh     = "bvh"sv;
                static constexpr SText uniform = "uniform"sv;
                static constexpr SText power   = "power"sv;
            }                                                   // namespace lightsampler_literals
            static constexpr SText regularize = "regularize"sv; // bool false (bdpt, mlt, path, volpath, wavefront)
            // ambientocclusion
            static constexpr SText cossample   = "cossample"sv;   // bool ture
            static constexpr SText maxdistance = "maxdistance"sv; // float std::numeric_limits<float>::infinity()
            // bdpt
            static constexpr SText visualizestrategies = "visualizestrategies"sv; // bool false
            static constexpr SText visualizeweights    = "visualizeweights"sv;    // bool false
            // mlt
            static constexpr SText bootstrapsamples     = "bootstrapsamples"sv;     // integer 100000
            static constexpr SText chains               = "chains"sv;               // integer 1000
            static constexpr SText mutationsperpixel    = "mutationsperpixel"sv;    // integer 100
            static constexpr SText largestepprobability = "largestepprobability"sv; // float 0.3f
            static constexpr SText sigma                = "sigma"sv;                // 0.01
            // simplepath
            static constexpr SText samplebsdf   = "samplebsdf"sv;   // bool true
            static constexpr SText samplelights = "samplelights"sv; // bool true
            // sppm
            static constexpr SText photonsperiteration = "photonsperiteration"sv; // integer -1 (== equal to num pixels)
            static constexpr SText radius              = "radius"sv;              // float 1
            static constexpr SText seed                = "seed"sv;                // integer 0
        }                                                                         // namespace integrator

        // scene wide rendering optinos: accelerators
        namespace accelerator {
            // accelerator types
            static constexpr SText bvh    = "bvh"sv;
            static constexpr SText kdtree = "kdtree"sv;
            // bvh
            static constexpr SText maxnodeprims = "maxnodeprims"sv; // integer 4
            static constexpr SText splitmethod  = "splitmethod"sv;  // enum "sah"
            namespace splitmethod_literals {
                static constexpr SText sah    = "sah"sv;
                static constexpr SText middle = "middle"sv;
                static constexpr SText equal  = "equal"sv;
                static constexpr SText hlbvh  = "hlbvh"sv;
            } // namespace splitmethod_literals
            // kdtree
            static constexpr SText intersectcost = "intersectcost"sv; // integer 5
            static constexpr SText traversalcost = "traversalcost"sv; // integer 1
            static constexpr SText emptybonus    = "emptybonus"sv;    // float 0.5f
            static constexpr SText maxprims      = "maxprims"sv;      // integer 1
            static constexpr SText maxdepth      = "maxdepth"sv;      // integer -1
        }                                                             // namespace accelerator

        // scene wide rendering optinos: pertecipation media (see below)
        // MakeNamedMedium are allowed even before the World Block, and a single call to MediumInterface is also allowed,
        // to specify only the exterior medium, in which the camera starts in. Default is vacuum

        // describing the scene: shapes
        namespace shape {
            // shape types
            static constexpr SText bilinearmesh = "bilinearmesh"sv;
            static constexpr SText curve        = "curve"sv;
            static constexpr SText cylinder     = "cylinder"sv;
            static constexpr SText disk         = "disk"sv;
            static constexpr SText sphere       = "sphere"sv;
            static constexpr SText trianglemesh = "trianglemesh"sv;
            static constexpr SText loopsubdiv   = "loopsubdiv"sv;
            static constexpr SText plymesh      = "plymesh"sv;
            // common
            static constexpr SText alpha = "alpha"sv; // either a float or texture (def float 1)
            // spceific (namespaces due to the fact they have clashing options)
            namespace curve_params {
                static constexpr SText P     = "P"sv;
                static constexpr SText basis = "basis"sv;
                namespace basis_literals {
                    static constexpr SText bezier  = "bezier"sv;  // 2D
                    static constexpr SText bspline = "bspline"sv; // 3D
                }                                                 // namespace basis_literals
                static constexpr SText degree = "degree"sv;       // integer 3 (default) or 2
                static constexpr SText type   = "type"sv;
                namespace type_literals {
                    static constexpr SText flat = "flat"sv; // face the incident ray
                    static constexpr SText cylinder = "cylinder"sv; // includes a shading normal, hence expects 3 number after it??
                    static constexpr SText ribbon = "ribbon"sv;     // curve has a fixed orientation, specified by N
                }                                                   // namespace type_literals
                static constexpr SText N          = "N"sv;          // only for "ribbon" curve types
                static constexpr SText width      = "width"sv;      // float 1
                static constexpr SText width0     = "width0"sv;     // float 1
                static constexpr SText width1     = "width1"sv;     // float 1
                static constexpr SText splitdepth = "splitdepth"sv; // integer 3
            }                                                       // namespace curve_params
            namespace cylinder_params {
                static constexpr SText radius = "radius"sv; // float 1
                static constexpr SText zmin   = "zmin"sv;   // float -1
                static constexpr SText zmax   = "zmax"sv;   // float 1
                static constexpr SText phimax = "phimax"sv; // float 360
            }                                               // namespace cylinder_params
            namespace disk_params {
                static constexpr SText height      = "height"sv;      // float 0
                static constexpr SText radius      = "radius"sv;      // radius 1
                static constexpr SText innerradius = "innerradius"sv; // float 0
                static constexpr SText phimax      = "phimax"sv;      // float 360
            }                                                         // namespace disk_params
            namespace sphere_params {
                static constexpr SText radius = "radius"sv; // float 1
                static constexpr SText zmin   = "zmin"sv;   // float -radius
                static constexpr SText zmax   = "zmax"sv;   // float radius
                static constexpr SText phimax = "phimax"sv; // float 360
            }                                               // namespace sphere_params
            namespace trianglemesh_params {
                // P N S uv must be same size. only P is required
                static constexpr SText indices = "indices"sv; // required unless there are only 3 vertices, integer[]
                static constexpr SText P       = "P"sv;       // point3[]
                static constexpr SText N  = "N"sv;  // normal[], if present, shading normals are computed using these
                static constexpr SText S  = "S"sv;  // vector3[], per-vertex tangents
                static constexpr SText uv = "uv"sv; // point2[]
            }                                       // namespace trianglemesh_params
            namespace plymesh_params {
                static constexpr SText filename = "filename"sv; // relative path of .ply or .ply.gz (gzip compressed)
                static constexpr SText displacement = "displacement"sv; // displacement texture
                static constexpr SText edgelength = "edgelength"sv; // edges of a triangle are split until this is met, def. 1.f
            }                                                       // namespace plymesh_params
            namespace loopsubdiv_params {                           // mesh which is subdivided
                static constexpr SText levels  = "levels"sv;  // integer 3
                static constexpr SText indices = "indices"sv; // integer[]
                static constexpr SText P       = "P"sv;       // point[]
            }                                                 // namespace loopsubdiv_params
        }                                                     // namespace shape

        // describing the scene: lights
        namespace light {
            // light types
            static constexpr SText distant     = "distant"sv;
            static constexpr SText goniometric = "goniometric"sv;
            static constexpr SText infinite    = "infinite"sv;
            static constexpr SText point       = "point"sv;
            static constexpr SText projection  = "projection"sv;
            static constexpr SText spot        = "spot"sv;
            // common (either power or illuminance, not both)
            static constexpr SText power       = "power"sv;
            static constexpr SText illuminance = "illuminance"sv;
            static constexpr SText scale       = "scale"sv;
            namespace distant_params {
                static constexpr SText L = "L"sv; // spectrum, spectral radiance, default = current color space illuminant
                static constexpr SText from = "from"sv; // point, 0 0 0
                static constexpr SText to   = "to"sv;   // point, 0 0 1
            }                                           // namespace distant_params
            namespace goniometric_params {
                static constexpr SText filename = "filename"sv; // string, no default, required
                static constexpr SText I        = "I"sv;        // current color space's illuminant
            }                                                   // namespace goniometric_params
            namespace infinite_params {
                // either filename or L
                static constexpr SText filename = "filename"sv;
                static constexpr SText portal   = "portal"sv; // point3[4], window through which the light is visible
                static constexpr SText L        = "L"sv;      // radiance intensity = L * scale * power
            }                                                 // namespace infinite_params
            namespace point_params {
                static constexpr SText I = "I"sv; // spectrum, default = current color space illuminant. spectrad dist of light emitted radiant intensity
                static constexpr SText from = "from"sv; // point, 0 0 0, light location
            }                                           // namespace point_params
            namespace projection_params {
                static constexpr SText I        = "I"sv;        // spectrum
                static constexpr SText fov      = "fov"sv;      // float, 90
                static constexpr SText filename = "filename"sv; // string, required
            }                                                   // namespace projection_params
            namespace spotlight_params {
                static constexpr SText I              = "I"sv;              // spectrum, spectral intensity
                static constexpr SText from           = "from"sv;           // point, 0 0 0
                static constexpr SText to             = "to"sv;             // point, 0 0 1
                static constexpr SText coneangle      = "coneangle"sv;      // float, 30
                static constexpr SText conedeltaangle = "conedeltaangle"sv; // float, 5
            }                                                               // namespace spotlight_params
        }                                                                   // namespace light

        // describing the scene: area light
        namespace arealight {
            // arealight types
            static constexpr SText diffuse = "diffuse"sv;
            // diffuse
            namespace diffuse_params {
                static constexpr SText filename = "filename"sv; // string required no default
                static constexpr SText L        = "L"sv;        // spectrum, emitted spectral radiance distribution
                static constexpr SText twosided = "twosided"sv; // bool, false = emit light only in halfspace pointed by normal of shape
            }                                                   // namespace diffuse_params
        }                                                       // namespace arealight

        // describing the scene: material
        namespace material {
            // material types
            static constexpr SText coateddiffuse       = "coateddiffuse"sv;
            static constexpr SText coatedconductor     = "coatedconductor"sv;
            static constexpr SText conductor           = "conductor"sv;
            static constexpr SText dielectric          = "dielectric"sv;
            static constexpr SText diffuse             = "diffuse"sv;
            static constexpr SText diffusetransmission = "diffusetransmission"sv;
            static constexpr SText hair                = "hair"sv;
            static constexpr SText interface           = "interface"sv;
            static constexpr SText measured            = "measured"sv;
            static constexpr SText mix                 = "mix"sv;
            static constexpr SText subsurface          = "subsurface"sv;
            static constexpr SText thindielectric      = "thindielectric"sv;
            // all but "interface" and "mix"
            static constexpr SText displacement = "displacement"sv;
            static constexpr SText normalmap    = "normalmap"sv;
            // common
            static constexpr SText roughness      = "roughness"sv; // float texture, GGX roughness isotropic
            static constexpr SText uroughness     = "uroughness"sv;
            static constexpr SText vroughness     = "vroughness"sv;
            static constexpr SText remaproughness = "remaproughness"sv;
            namespace coated_params { // coateddiffuse and coatedconductor
                static constexpr SText albedo = "albedo"sv; // spectrum texture, scattering albedo between interface and diffuse layers. in [0, 1]
                static constexpr SText g         = "g"sv;         // float texture, in [-1, 1]
                static constexpr SText maxdepth  = "maxdepth"sv;  // integer 10
                static constexpr SText nsamples  = "nsamples"sv;  // integer 1
                static constexpr SText thickness = "thickness"sv; // float 0.01f
                namespace diffuse_params {
                    static constexpr SText reflectance = "reflectance"sv; // spectrum texture, default 0.5
                }
                namespace conductor_params {
                    static constexpr SText conductor_eta = "conductor.eta"sv; // spectrum
                    static constexpr SText conductor_k   = "conductor.k"sv;   // spectrum
                    static constexpr SText reflectance   = "reflectance"sv;   // spectrum (NOT texture)
                }                                                             // namespace conductor_params
            }                                                                 // namespace coated_params
            namespace conductor_params {
                namespace builtin_spectrum {
                    static constexpr SText glass_BK7    = "glass-BK7"sv;    // Index of refraction for BK7 glass
                    static constexpr SText glass_BAF10  = "glass-BAF10"sv;  // Index of refraction for BAF10 glass
                    static constexpr SText glass_FK51A  = "glass-FK51A"sv;  // Index of refraction for FK51A glass
                    static constexpr SText glass_LASF9  = "glass-LASF9"sv;  //Index of refraction for LASF9 glass
                    static constexpr SText glass_F5     = "glass-F5"sv;     // Index of refraction for F5 glass
                    static constexpr SText glass_F10    = "glass-F10"sv;    // Index of refraction for F10 glass
                    static constexpr SText glass_F11    = "glass-F11"sv;    // Index of refraction for F11 glass
                    static constexpr SText metal_Ag_eta = "metal-Ag-eta"sv; // Index of refraction for silver.
                    static constexpr SText metal_Ag_k   = "metal-Ag-k"sv;   // Extinction coefficient for silver.
                    static constexpr SText metal_Al_eta = "metal-Al-eta"sv; // Index of refraction for aluminum.
                    static constexpr SText metal_Al_k   = "metal-Al-k"sv;   // Extinction coefficient for aluminum.
                    static constexpr SText metal_Au_eta = "metal-Au-eta"sv; // Index of refraction for gold.
                    static constexpr SText metal_Au_k   = "metal-Au-k"sv;   // Extinction coefficient for gold.
                    static constexpr SText metal_Cu_eta = "metal-Cu-eta"sv; // Index of refraction for copper.
                    static constexpr SText metal_Cu_k   = "metal-Cu-k"sv;   // Extinction coefficient for copper.
                    static constexpr SText metal_CuZn_eta = "metal-CuZn-eta"sv; // Index of refraction for copper zinc alloy.
                    static constexpr SText metal_CuZn_k = "metal-CuZn-k"sv; // Extinction coefficient for copper zinc alloy.
                    static constexpr SText metal_MgO_eta = "metal-MgO-eta"sv; // Index of refraction for magnesium oxide.
                    static constexpr SText metal_MgO_k = "metal-MgO-k"sv; // Extinction coefficient for magnesium oxide.
                    static constexpr SText metal_TiO2_eta = "metal-TiO2-eta"sv; // Index of refraction for titanium dioxide.
                    static constexpr SText metal_TI02_k = "metal-TI02-k"sv; // Extinction coefficient for titanium dioxide.
                    static constexpr SText stdillum_A    = "stdillum-A"sv;    // CIE standard illuminant A.
                    static constexpr SText stdillum_D50  = "stdillum-D50"sv;  // CIE standard illuminant D50.
                    static constexpr SText stdillum_D65  = "stdillum-D65"sv;  // CIE standard illuminant D65.
                    static constexpr SText stdillum_F1   = "stdillum-F1"sv;   // CIE standard illuminants F1
                    static constexpr SText stdillum_F2   = "stdillum-F2"sv;   // CIE standard illuminants F2
                    static constexpr SText stdillum_F3   = "stdillum-F3"sv;   // CIE standard illuminants F3
                    static constexpr SText stdillum_F4   = "stdillum-F4"sv;   // CIE standard illuminants F4
                    static constexpr SText stdillum_F5   = "stdillum-F5"sv;   // CIE standard illuminants F5
                    static constexpr SText stdillum_F6   = "stdillum-F6"sv;   // CIE standard illuminants F6
                    static constexpr SText stdillum_F7   = "stdillum-F7"sv;   // CIE standard illuminants F7
                    static constexpr SText stdillum_F8   = "stdillum-F8"sv;   // CIE standard illuminants F8
                    static constexpr SText stdillum_F9   = "stdillum-F9"sv;   // CIE standard illuminants F9
                    static constexpr SText stdillum_F10  = "stdillum-F10"sv;  // CIE standard illuminants F10
                    static constexpr SText stdillum_F11  = "stdillum-F11"sv;  // CIE standard illuminants F11
                    static constexpr SText stdillum_F12  = "stdillum-F12"sv;  // CIE standard illuminants F12
                    static constexpr SText illum_acesD60 = "illum-acesD60"sv; // D60 illuminant from ACES.
                }                                                             // namespace builtin_spectrum
                static constexpr SText eta = "eta"sv; // spectrum texture (or built ix name), default = metal_Cu_eta
                static constexpr SText k   = "k"sv;   // spectrum texture (or built in name), default = metal_Cu_k
                static constexpr SText reflectance = "reflectance"sv; // spectrum texture (computed if absent?)
            }                                                         // namespace conductor_params
            namespace dielectric_params {
                static constexpr SText eta = "eta"sv; // float texture or spectrum texture. default float texture 1.5 constant
            }
            namespace diffuse_params {
                static constexpr SText reflectance = "reflectance"sv; // spectrum texture, def 0.5
            }
            namespace diffusetransmission_params {
                static constexpr SText reflectance   = "reflectance"sv;   // spectrum texture, def 0.25
                static constexpr SText transmittance = "transmittance"sv; // spectrum texture, def 0.25
                static constexpr SText scale         = "scale"sv;         // float texture, def 1
            }                                                             // namespace diffusetransmission_params
            namespace hair_params {
                // Color related: if sigma_a specified, everything else is ignored. if reflectance specified (and sigma_a is not), then ignore everything else. if nothing
                // is specified, use eumelanin 1.3 and pheomelanin 0
                static constexpr SText sigma_a = "sigma_a"sv; // spectrum texture, absorption coefficient inside hair, normalized with respect to hair diameter
                static constexpr SText reflectance = "reflectance"sv; // spectrum texture, alternative to absorption coefficient
                static constexpr SText eumelanin = "eumelanin"sv; // float texture. 0.3 -> blonde, 1.3 -> brown, 8 -> black
                static constexpr SText pheomelanin = "pheomelanin"sv; // float texture, the higher the more red the hair gets
                // Shape related and other
                static constexpr SText eta    = "eta"sv;    // float texture, def 1.55
                static constexpr SText beta_m = "beta_m"sv; // float texture, def 0.3, [0,1]
                static constexpr SText beta_n = "beta_n"sv; // float texture, def 0.3, [0,1]
                static constexpr SText alpha  = "alpha"sv;  // float texture, def 2 degrees
            }                                               // namespace hair_params
            namespace measured_params {
                static constexpr SText filename = "filename"sv; // string filename
            }
            namespace mix_params {
                static constexpr SText materials = "materials"sv; // string[2], material names
                static constexpr SText amount    = "amount"sv;    // texture float, def 0.5,
            }                                                     // namespace mix_params
            namespace subsurface_params {
                // specified in one of 3 ways (+ common parameter eta + g)
                // 1. sigma_a + sigma_s (+ scale)
                // 2. reflectance + mean free path (mfp)
                // 3. name of builtin scattering properties
                static constexpr SText eta = "eta"sv; // float texture, 1.33, IOR of the scattering volume
                static constexpr SText g   = "g"sv;   // float texture, Henyey Greenstein asymmetry parameter
                static constexpr SText mfp = "mfp"sv; // float texture mean free path of hte volume in meters (only if reflectance)
                static constexpr SText name = "name"sv; // string, name of measured subsurface scattering coefficients
                static constexpr SText reflectance = "reflectance"sv; // spectrum texture, TODO see https://github.com/mmp/pbrt-v4/blob/cdccb71cb1e153b63e538f624efcc13ab0f9bda2/src/pbrt/media.cpp#L79
                static constexpr SText sigma_a = "sigma_a"sv; // spectrum texture, default = RGB(0.0011, 0.0024, 0.014)
                static constexpr SText sigma_s = "sigma_s"sv; // spectrum texture, default = RGB(2.55, 3.12, 3.77)
                static constexpr SText scale   = "scale"sv;
            } // namespace subsurface_params
        }     // namespace material

        // describing the scene: texture
        namespace texture {
            // texture class
            static constexpr SText bilerp       = "bilerp"sv;       // {Float, Spectrum} BilerpTexture
            static constexpr SText checkerboard = "checkerboard"sv; // {Float, Spectrum} CheckerboardTexture
            static constexpr SText constant     = "constant"sv;     // {Float, Spectrum} ConstantTexture
            static constexpr SText directionmix = "directionmix"sv; // {Float, Spectrum} DirectionMixTexture
            static constexpr SText dots         = "dots"sv;         // {Float, Spectrum} DotsTexture
            static constexpr SText fbm          = "fbm"sv;          // FBmTexture
            static constexpr SText imagemap     = "imagemap"sv;     // Float, Spectrum} ImageTexture
            static constexpr SText marble       = "marble"sv;       // MarbleTexture
            static constexpr SText mix          = "mix"sv;          // {Float, Spectrum} MixTexture
            static constexpr SText ptex         = "ptex"sv;         // {Float, Spectrum} PtexTexture
            static constexpr SText scale        = "scale"sv;        // {Float, Spectrum} ScaledTexture
            static constexpr SText windy        = "windy"sv;        // WindyTexture
            static constexpr SText wrinkled     = "wrinkled"sv;     // WrinkledTexture
            // texture types
            static constexpr SText tSpectrum = "spectrum"sv; // colored texture, either nbuckets spectrum value pairs or rgb (depends on colorspace)
            static constexpr SText tFloat = "float"sv; // black and white texture
            // texture mapping types
            static constexpr SText mapping = "mapping"sv; // enum, def = uv
            namespace mapping_literals {
                static constexpr SText uv          = "uv"sv;
                static constexpr SText spherical   = "spherical"sv;
                static constexpr SText cylindrical = "cylindrical"sv;
                static constexpr SText planar      = "planar"sv;
            } // namespace mapping_literals
            // uv: scale and delta
            // spherical and cylindrical: use the current transformation matrix to orient and center
            // planar: delta, v1, v2
            // parameters incorrectly placed are ignored
            static constexpr SText uscale = "uscale"sv; // float, def = 1
            static constexpr SText vscale = "vscale"sv; // float, def = 1
            static constexpr SText udelta = "udelta"sv; // float, def = 0
            static constexpr SText vdelta = "vdelta"sv; // float, def = 0
            static constexpr SText v1     = "v1"sv;     // vector, def = 1 0 0
            static constexpr SText v2     = "v2"sv;     // vector, def = 0 1 0
            namespace encoding_literals {
                static constexpr SText sRGB   = "sRGB"sv;
                static constexpr SText linear = "linear"sv;
                static constexpr SText gamma  = "gamma"sv; // expects a float following it
            }                                              // namespace encoding_literals

            namespace bilerp_params {
                static constexpr SText v00 = "v00"sv; // spectrum texture or float texture. def = float, 0
                static constexpr SText v01 = "v01"sv; // spectrum texture or float texture. def = float, 1
                static constexpr SText v10 = "v10"sv; // spectrum texture or float texture. def = float, 0
                static constexpr SText v11 = "v11"sv; // spectrum texture or float texture. def = float, 1
            }                                         // namespace bilerp_params
            namespace checkerboard_params {
                static constexpr SText dimension = "dimension"sv; // integer, def = 2 (can be either 2 or 3)
                static constexpr SText tex1      = "tex1"sv;      // spectrum texture or float texture, def = float 1
                static constexpr SText tex2      = "tex2"sv;      // spectrum texture or float texture, def = float 0
            }                                                     // namespace checkerboard_params
            namespace constant_params {
                static constexpr SText value = "value"sv; // nbuckets values or rgb if spectrum, 1 value if float
            }
            namespace directionmix_params {
                static constexpr SText tex1 = "tex1"sv; // spectrum texture or float texture, def = float 0
                static constexpr SText tex2 = "tex2"sv; // spectrum texture or float texture, def = float 1
                static constexpr SText dir  = "dir"sv;  // vector, def = 0 1 0
            }                                           // namespace directionmix_params
            namespace dots_params {
                static constexpr SText inside  = "inside"sv;      // spectrum texture or float texture, def = float 1
                static constexpr SText outside = "outside"sv;     // spectrum texture or float texture, def = float 0
            }                                                     // namespace dots_params
            namespace perlin_params {                             // fbm, wrinkled, windy
                static constexpr SText octaves   = "octaves"sv;   // integer, def = 8
                static constexpr SText roughness = "roughness"sv; // float, def = 0.5
            }                                                     // namespace perlin_params
            namespace imagemap_params {
                static constexpr SText filename = "filename"sv; // string, required, no def, has to end with ".tga", ".pfm", ".exr"
                namespace filename_extensions {
                    static constexpr SText _tga = ".tga"sv;
                    static constexpr SText _pfm = ".pfm"sv;
                    static constexpr SText _exr = ".exr"sv;
                }                                       // namespace filename_extensions
                static constexpr SText wrap = "wrap"sv; // enum, def = repeat
                namespace wrap_literals {
                    static constexpr SText repeat = "repeat"sv;
                    static constexpr SText black  = "black"sv;
                    static constexpr SText clamp  = "clamp"sv;
                }                                                         // namespace wrap_literals
                static constexpr SText maxanisotropy = "maxanisotropy"sv; // float, def = 8, max elliptical eccentricity for EWA
                static constexpr SText filter = "filter"sv; // enum, def = bilinear, filter used to sample from the mipmapped texture
                namespace filter_literals {
                    static constexpr SText bilinear  = "bilinear"sv;
                    static constexpr SText ewa       = "ewa"sv;
                    static constexpr SText trilinear = "trilinear"sv;
                    static constexpr SText point     = "point"sv;
                }                                               // namespace filter_literals
                static constexpr SText encoding = "encoding"sv; // enum, def = sRGB, how to convert a 8bit color to float
                static constexpr SText scale = "scale"sv;       // float, def = 1, scale to apply to the looked up value
                static constexpr SText invert = "invert"sv; // bool, def = false. If true, each value is converted with f(x) = 1 - x
            }                                               // namespace imagemap_params
            namespace marble_params {                       // still perlin
                static constexpr SText octaves   = "octaves"sv;   // integer, def = 8
                static constexpr SText roughness = "roughness"sv; // float, def = 0.5
                static constexpr SText scale     = "scale"sv;     // float, def = 1, scaling factor for inpouts
                static constexpr SText variation = "variation"sv; // float, def = 0.2, scaling factor for output
            }                                                     // namespace marble_params
            namespace mix_params {
                static constexpr SText tex1   = "tex1"sv;   // spectrum texture or float texture, def = float, 0
                static constexpr SText tex2   = "tex2"sv;   // spectrum texture or float texture, def = float, 1
                static constexpr SText amount = "amount"sv; // float texture, def = float 0.5
            }                                               // namespace mix_params
            namespace ptex_params {
                static constexpr SText encoding = "encoding"sv; // enum, def = gamma 2.2
                static constexpr SText filename = "filename"sv; // stringfilename, end with ptex, required no def
                namespace filename_extensions {
                    static constexpr SText _ptex = ".ptex"sv;
                }
                static constexpr SText scale = "scale"sv; // float, def = 1
            }                                             // namespace ptex_params
            namespace scale_params {
                static constexpr SText tex   = "tex"sv;   // spectrum texture or float texture to be scaled, def float 1
                static constexpr SText scale = "scale"sv; // float texture, def float 1
            }                                             // namespace scale_params
        }                                                 // namespace texture

        // describing the scene: participating media
        namespace media {
            // Syntax: `MakeNamedMedium "name" "rgb sigma_a" [ ... ] "rgb sigma_s" [ ... ] "float scale" <num> "string type" "homogeneous"`
            static constexpr SText type = "type"sv; // type is required, string enum
            namespace type_literals {
                static constexpr SText cloud       = "cloud"sv;
                static constexpr SText homogeneous = "homogeneous"sv;
                static constexpr SText nanovdb     = "nanovdb"sv;
                static constexpr SText rgbgrid     = "rgbgrid"sv;
                static constexpr SText uniformgrid = "uniformgrid"sv;
            } // namespace type_literals
            namespace homogeneous_params {
                static constexpr SText g       = "g"sv;       // Henyey Greenstein asymmetry, float, def 0, [-1,1]
                static constexpr SText Le      = "Le"sv;      // spectrum, def 0, distribution of emitted radiance
                static constexpr SText Lescale = "Lescale"sv; // float, def = 1
                static constexpr SText preset = "preset"sv; // TODO see https://github.com/mmp/pbrt-v4/blob/cdccb71cb1e153b63e538f624efcc13ab0f9bda2/src/pbrt/media.cpp#L79
                static constexpr SText sigma_a = "sigma_a"sv; // spectrum, absorption cross section, def 1
                static constexpr SText sigma_s = "sigma_s"sv; // spectrum, scattering cross section, def 1
                static constexpr SText scale   = "scale"sv;   // float, scale factor of sigma_a and sigma_s, def = 1
            }                                                 // namespace homogeneous_params
            namespace uniformgrid_params { // generalization of homogeneous, so it takes all its parameters plus the following
                static constexpr SText g       = "g"sv;       // Henyey Greenstein asymmetry, float, def 0, [-1,1]
                static constexpr SText Le      = "Le"sv;      // spectrum, def 0, distribution of emitted radiance
                static constexpr SText Lescale = "Lescale"sv; // float, def = 1
                static constexpr SText preset = "preset"sv; // TODO see https://github.com/mmp/pbrt-v4/blob/cdccb71cb1e153b63e538f624efcc13ab0f9bda2/src/pbrt/media.cpp#L79
                static constexpr SText sigma_a = "sigma_a"sv; // spectrum, absorption cross section, def 1
                static constexpr SText sigma_s = "sigma_s"sv; // spectrum, scattering cross section, def 1
                static constexpr SText scale   = "scale"sv;   // float, scale factor of sigma_a and sigma_s, def = 1
                static constexpr SText nx      = "nx"sv; // integer, def = 1, number of density sample in dimension x
                static constexpr SText ny      = "ny"sv; // integer, def = 1, number of density sample in dimension y
                static constexpr SText nz      = "nz"sv; // integer, def = 1, number of density sample in dimension z
                static constexpr SText density = "density"sv; // nx*ny*nz numbers in row-major order, optional
                static constexpr SText p0 = "p0"sv; // point3, def 0 0 0, min bound of the density grid in medium space
                static constexpr SText p1 = "p1"sv; // point3, def 1 1 1, max bound of the density grid in medium space
                static constexpr SText temperature = "temperature"sv; // float[], nx*ny*nz kelvin values, row-major order, optional, then converted to blackbody emission spectra
                static constexpr SText temperatureoffset = "temperatureoffset"sv; // float, def = 0
                static constexpr SText temperaturescale  = "temperaturescale"sv;  // float, def = 1
            }                                                                     // namespace uniformgrid_params
            namespace rgbgrid_params { // alternative to uniformgrid, so takes all parameters of homogeneous EXCEPT preset
                static constexpr SText g       = "g"sv;       // Henyey Greenstein asymmetry, float, def 0, [-1,1]
                static constexpr SText Le      = "Le"sv;      // spectrum, def 0, distribution of emitted radiance
                static constexpr SText Lescale = "Lescale"sv; // float, def = 1
                static constexpr SText sigma_a = "sigma_a"sv; // spectrum, absorption cross section, def 1
                static constexpr SText sigma_s = "sigma_s"sv; // spectrum, scattering cross section, def 1
                static constexpr SText scale   = "scale"sv;   // float, scale factor of sigma_a and sigma_s, def = 1
                static constexpr SText p0 = "p0"sv; // point3, def 0 0 0, min bound of the density grid in medium space
                static constexpr SText p1 = "p1"sv; // point3, def 1 1 1, max bound of the density grid in medium space
            }                                       // namespace rgbgrid_params
            namespace cloud_params {                // perlin
                static constexpr SText p0 = "p0"sv; // point3, def 0 0 0, min bound of the density grid in medium space
                static constexpr SText p1 = "p1"sv; // point3, def 1 1 1, max bound of the density grid in medium space
                static constexpr SText density   = "density"sv;   // float, def = 1
                static constexpr SText frequency = "frequency"sv; // float, def = 5
                static constexpr SText g         = "g"sv; // Henyey Greenstein asymmetry parameter, float, def 0, [-1,1]
                static constexpr SText sigma_a   = "sigma_a"sv;  // spectrum, absorption cross section, def 1
                static constexpr SText sigma_s   = "sigma_s"sv;  // spectrum, scattering cross section, def 1
                static constexpr SText wispness  = "wispness"sv; // float, def 1
            }                                                    // namespace cloud_params
            namespace nanovdb_params {
                static constexpr SText g       = "g"sv; // Henyey Greenstein asymmetry parameter, float, def 0, [-1,1]
                static constexpr SText sigma_a = "sigma_a"sv; // spectrum, absorption cross section, def 1
                static constexpr SText sigma_s = "sigma_s"sv; // spectrum, scattering cross section, def 1
                static constexpr SText scale   = "scale"sv;   // float, scale factor of sigma_a and sigma_s, def = 1
                static constexpr SText Lescale = "Lescale"sv; // float, def = 1
                static constexpr SText temperatureoffset = "temperatureoffset"sv; // float, def = 0
                static constexpr SText temperaturescale  = "temperaturescale"sv;  // float, def = 1
                static constexpr SText filename          = "filename"sv;          // string
            }                                                                     // namespace nanovdb_params
        }                                                                         // namespace media
    }                                                                             // namespace dict

    static constexpr bool activeTransformFromSid(sid_t type, EActiveTransform& out)
    {
        switch (type)
        {
            case dict::activetransform_literals::StartTime.sid: out = EActiveTransform::eStartTime; break;
            case dict::activetransform_literals::EndTime.sid: out = EActiveTransform::eEndTime; break;
            case dict::activetransform_literals::All.sid: out = EActiveTransform::eAll; break;
            default: return false;
        }
        return true;
    }

    static constexpr bool materialTypeFromSid(sid_t type, EMaterialType& out)
    {
        switch (type)
        {
            case dict::material::coateddiffuse.sid: out = EMaterialType::eCoateddiffuse; break;
            case dict::material::coatedconductor.sid: out = EMaterialType::eCoatedconductor; break;
            case dict::material::conductor.sid: out = EMaterialType::eConductor; break;
            case dict::material::dielectric.sid: out = EMaterialType::eDielectric; break;
            case dict::material::diffuse.sid: out = EMaterialType::eDiffuse; break;
            case dict::material::diffusetransmission.sid: out = EMaterialType::eDiffusetransmission; break;
            case dict::material::hair.sid: out = EMaterialType::eHair; break;
            case dict::material::interface.sid: out = EMaterialType::eInterface; break;
            case dict::material::measured.sid: out = EMaterialType::eMeasured; break;
            case dict::material::mix.sid: out = EMaterialType::eMix; break;
            case dict::material::subsurface.sid: out = EMaterialType::eSubsurface; break;
            case dict::material::thindielectric.sid: out = EMaterialType::eThindielectric; break;
            default: return false;
        }

        return true;
    }

    static constexpr bool textureTypeFromSid(sid_t type, ETextureType& out)
    {
        switch (type)
        {
            case dict::types::tSpectrum.sid: out = ETextureType::eSpectrum; break;
            case dict::types::tFloat.sid: out = ETextureType::eFloat; break;
            default: return false;
        }

        return true;
    }

    static constexpr bool lightTypeFromSid(sid_t type, ELightType& out)
    {
        switch (type)
        {
            case dict::light::distant.sid: out = ELightType::eDistant; break;
            case dict::light::goniometric.sid: out = ELightType::eGoniometric; break;
            case dict::light::infinite.sid: out = ELightType::eInfinite; break;
            case dict::light::point.sid: out = ELightType::ePoint; break;
            case dict::light::projection.sid: out = ELightType::eProjection; break;
            case dict::light::spot.sid: out = ELightType::eSpot; break;
            default: return false;
        }

        return true;
    }

    static constexpr bool areaLightTypeFromSid(sid_t type, EAreaLightType& out)
    {
        switch (type)
        {
            case dict::arealight::diffuse.sid: out = EAreaLightType::eDiffuse; break;
            default: return false;
        }

        return true;
    }

    static constexpr bool shapeTypeFromSid(sid_t type, EShapeType& out)
    {
        switch (type)
        {
            case dict::shape::bilinearmesh.sid: out = EShapeType::eBilinearmesh; break;
            case dict::shape::curve.sid: out = EShapeType::eCurve; break;
            case dict::shape::cylinder.sid: out = EShapeType::eCylinder; break;
            case dict::shape::disk.sid: out = EShapeType::eDisk; break;
            case dict::shape::sphere.sid: out = EShapeType::eSphere; break;
            case dict::shape::trianglemesh.sid: out = EShapeType::eTrianglemesh; break;
            case dict::shape::loopsubdiv.sid: out = EShapeType::eLoopsubdiv; break;
            case dict::shape::plymesh.sid: out = EShapeType::ePlymesh; break;
            default: return false;
        }

        return true;
    }

    static constexpr bool textureClassFromSid(sid_t type, ETextureClass& out)
    {
        switch (type)
        {
            case dict::texture::bilerp.sid: out = ETextureClass::eBilerp; break;
            case dict::texture::checkerboard.sid: out = ETextureClass::eCheckerboard; break;
            case dict::texture::constant.sid: out = ETextureClass::eConstant; break;
            case dict::texture::directionmix.sid: out = ETextureClass::eDirectionmix; break;
            case dict::texture::dots.sid: out = ETextureClass::eDots; break;
            case dict::texture::fbm.sid: out = ETextureClass::eFbm; break;
            case dict::texture::imagemap.sid: out = ETextureClass::eImagemap; break;
            case dict::texture::marble.sid: out = ETextureClass::eMarble; break;
            case dict::texture::mix.sid: out = ETextureClass::eMix; break;
            case dict::texture::ptex.sid: out = ETextureClass::ePtex; break;
            case dict::texture::scale.sid: out = ETextureClass::eScale; break;
            case dict::texture::windy.sid: out = ETextureClass::eWindy; break;
            case dict::texture::wrinkled.sid: out = ETextureClass::eWrinkled; break;
            default: return false;
        }

        return true;
    }

    static constexpr bool renderCoordSysFromSid(sid_t type, ERenderCoordSys& out)
    {
        switch (type)
        {
            case dict::opts::rendercoordsys_literals::cameraworld.sid: out = ERenderCoordSys::eCameraWorld; break;
            case dict::opts::rendercoordsys_literals::camera.sid: out = ERenderCoordSys::eCamera; break;
            case dict::opts::rendercoordsys_literals::world.sid: out = ERenderCoordSys::eWorld; break;
            default: return false;
        }
        return true;
    }

    static constexpr bool cameraTypeFromSid(sid_t type, ECameraType& out)
    {
        switch (type)
        {
            case dict::camera::orthographic.sid: out = ECameraType::eOrthographic; break;
            case dict::camera::perspective.sid: out = ECameraType::ePerspective; break;
            case dict::camera::realistic.sid: out = ECameraType::eRealistic; break;
            case dict::camera::spherical.sid: out = ECameraType::eSpherical; break;
            default: return false;
        }
        return true;
    }

    static constexpr bool sphericalMappingFromSid(sid_t type, ESphericalMapping& out)
    {
        switch (type)
        {
            case dict::camera::mapping_literals::equalarea.sid: out = ESphericalMapping::eEqualArea; break;
            case dict::camera::mapping_literals::equirectangular.sid: out = ESphericalMapping::eEquirectangular; break;
            default: return false;
        }
        return true;
    }

    static constexpr bool samplerTypeFromSid(sid_t type, ESamplerType& out)
    {
        switch (type)
        {
            case dict::sampler::zsobol.sid: out = ESamplerType::eZSobol; break;
            case dict::sampler::halton.sid: out = ESamplerType::eHalton; break;
            case dict::sampler::independent.sid: out = ESamplerType::eIndependent; break;
            case dict::sampler::paddedsobol.sid: out = ESamplerType::ePaddedSobol; break;
            case dict::sampler::sobol.sid: out = ESamplerType::eSobol; break;
            case dict::sampler::stratified.sid: out = ESamplerType::eStratified; break;
            default: return false;
        }

        return true;
    }

    static constexpr bool randomizationFromSid(sid_t type, ERandomization& out)
    {
        switch (type)
        {
            case dict::sampler::randomization_literals::fastowen.sid: out = ERandomization::eFastOwen; break;
            case dict::sampler::randomization_literals::none.sid: out = ERandomization::eNone; break;
            case dict::sampler::randomization_literals::permutedigits.sid: out = ERandomization::ePermuteDigits; break;
            case dict::sampler::randomization_literals::owen.sid: out = ERandomization::eOwen; break;
            default: return false;
        }
        return true;
    }

    static constexpr bool colorSpaceTypeFromSid(sid_t type, EColorSpaceType& out)
    {
        switch (type)
        {
            case dict::colorspace::srgb.sid: out = EColorSpaceType::eSRGB; break;
            case dict::colorspace::rec2020.sid: out = EColorSpaceType::eRec2020; break;
            case dict::colorspace::aces2065_1.sid: out = EColorSpaceType::eAces2065_1; break;
            case dict::colorspace::dci_p3.sid: out = EColorSpaceType::eDci_p3; break;
            default: return false;
        }
        return true;
    }

    static constexpr bool filmTypeFromSid(sid_t type, EFilmType& out)
    {
        switch (type)
        {
            case dict::film::rgb.sid: out = EFilmType::eRGB; break;
            case dict::film::gbuffer.sid: out = EFilmType::eGBuffer; break;
            case dict::film::spectral.sid: out = EFilmType::eSpectral; break;
            default: return false;
        }
        return true;
    }

    static constexpr bool sensorFromSid(sid_t type, ESensor& out)
    {
        switch (type)
        {
            case dict::film::sensor_literals::cie1931.sid: out = ESensor::eCIE1931; break;
            case dict::film::sensor_literals::canon_eos_100d.sid: out = ESensor::eCanon_eos_100d; break;
            case dict::film::sensor_literals::canon_eos_1dx_mkii.sid: out = ESensor::eCanon_eos_1dx_mkii; break;
            case dict::film::sensor_literals::canon_eos_200d.sid: out = ESensor::eCanon_eos_200d; break;
            case dict::film::sensor_literals::canon_eos_200d_mkii.sid: out = ESensor::eCanon_eos_200d_mkii; break;
            case dict::film::sensor_literals::canon_eos_5d.sid: out = ESensor::eCanon_eos_5d; break;
            case dict::film::sensor_literals::canon_eos_5d_mkii.sid: out = ESensor::eCanon_eos_5d_mkii; break;
            case dict::film::sensor_literals::canon_eos_5d_mkiii.sid: out = ESensor::eCanon_eos_5d_mkiii; break;
            case dict::film::sensor_literals::canon_eos_5d_mkiv.sid: out = ESensor::eCanon_eos_5d_mkiv; break;
            case dict::film::sensor_literals::canon_eos_5ds.sid: out = ESensor::eCanon_eos_5ds; break;
            case dict::film::sensor_literals::canon_eos_m.sid: out = ESensor::eCanon_eos_m; break;
            case dict::film::sensor_literals::hasselblad_l1d_20c.sid: out = ESensor::eHasselblad_l1d_20c; break;
            case dict::film::sensor_literals::nikon_d810.sid: out = ESensor::eNikon_d810; break;
            case dict::film::sensor_literals::nikon_d850.sid: out = ESensor::eNikon_d850; break;
            case dict::film::sensor_literals::sony_ilce_6400.sid: out = ESensor::eSony_ilce_6400; break;
            case dict::film::sensor_literals::sony_ilce_7m3.sid: out = ESensor::eSony_ilce_7m3; break;
            case dict::film::sensor_literals::sony_ilce_7rm3.sid: out = ESensor::eSony_ilce_7rm3; break;
            case dict::film::sensor_literals::sony_ilce_9.sid: out = ESensor::eSony_ilce_9; break;
            default: return false;
        }
        return true;
    }

    static constexpr bool targetFromSid(sid_t type, ETarget& out)
    {
        switch (type)
        {
            case dict::target::shape.sid: out = ETarget::eShape; break;
            case dict::target::light.sid: out = ETarget::eLight; break;
            case dict::target::material.sid: out = ETarget::eMaterial; break;
            case dict::target::medium.sid: out = ETarget::eMedium; break;
            case dict::target::texture.sid: out = ETarget::eTexture; break;
            default: return false;
        }
        return true;
    }

    static constexpr bool gBufferCoordSysFromSid(sid_t type, EGVufferCoordSys& out)
    {
        switch (type)
        {
            case dict::film::coordinatesystem_literals::camera.sid: out = EGVufferCoordSys::eCamera; break;
            case dict::film::coordinatesystem_literals::world.sid: out = EGVufferCoordSys::eWorld; break;
            default: return false;
        }
        return true;
    }

    static constexpr bool filterTypeFromSid(sid_t type, EFilterType& out)
    {
        switch (type)
        {
            case dict::filter::box.sid: out = EFilterType::eBox; break;
            case dict::filter::gaussian.sid: out = EFilterType::eGaussian; break;
            case dict::filter::mitchell.sid: out = EFilterType::eMitchell; break;
            case dict::filter::sinc.sid: out = EFilterType::eSinc; break;
            case dict::filter::triangle.sid: out = EFilterType::eTriangle; break;
            default: return false;
        }
        return true;
    }

    float defaultRadiusFromFilterType(EFilterType e)
    {
        switch (e)
        {
            using enum EFilterType;
            case eBox: return 0.5f;
            case eMitchell: return 2.f;
            case eSinc: return 4.f;
            case eTriangle: return 2.f;
            case eGaussian: [[fallthrough]];
            default: return 1.5f;
        }
    }

    static constexpr bool integratorTypeFromSid(sid_t type, EIntegratorType& out)
    {
        switch (type)
        {
            case dict::integrator::volpath.sid: out = EIntegratorType::eVolPath; break;
            case dict::integrator::ambientocclusion.sid: out = EIntegratorType::eAmbientOcclusion; break;
            case dict::integrator::bdpt.sid: out = EIntegratorType::eBdpt; break;
            case dict::integrator::lightpath.sid: out = EIntegratorType::eLightPath; break;
            case dict::integrator::mlt.sid: out = EIntegratorType::eMLT; break;
            case dict::integrator::path.sid: out = EIntegratorType::ePath; break;
            case dict::integrator::randomwalk.sid: out = EIntegratorType::eRandomWalk; break;
            case dict::integrator::simplepath.sid: out = EIntegratorType::eSimplePath; break;
            case dict::integrator::simplevolpath.sid: out = EIntegratorType::eSimpleVolPath; break;
            case dict::integrator::sppm.sid: out = EIntegratorType::eSPPM; break;
            default: return false;
        }
        return true;
    }

    static constexpr bool lightSamplerFromSid(sid_t type, ELightSampler& out)
    {
        switch (type)
        {
            case dict::integrator::lightsampler_literals::bvh.sid: out = ELightSampler::eBVH; break;
            case dict::integrator::lightsampler_literals::uniform.sid: out = ELightSampler::eUniform; break;
            case dict::integrator::lightsampler_literals::power.sid: out = ELightSampler::ePower; break;
            default: return false;
        }
        return true;
    }

    static constexpr bool acceleratorTypeFromSid(sid_t type, EAcceletatorType& out)
    {
        switch (type)
        {
            case dict::accelerator::bvh.sid: out = EAcceletatorType::eBVH; break;
            case dict::accelerator::kdtree.sid: out = EAcceletatorType::eKdTree; break;
            default: return false;
        }
        return true;
    }

    static constexpr bool bvhSplitMethodFromSid(sid_t type, EBVHSplitMethod& out)
    {
        switch (type)
        {
            case dict::accelerator::splitmethod_literals::sah.sid: out = EBVHSplitMethod::eSAH; break;
            case dict::accelerator::splitmethod_literals::middle.sid: out = EBVHSplitMethod::eMiddle; break;
            case dict::accelerator::splitmethod_literals::equal.sid: out = EBVHSplitMethod::eEqual; break;
            case dict::accelerator::splitmethod_literals::hlbvh.sid: out = EBVHSplitMethod::eHLBVH; break;
            default: return false;
        }
        return true;
    }

    // Parsing Helpers ------------------------------------------------------------------------------------------------
    static bool isDirective(sid_t token)
    {
        switch (token)
        {
            case dict::directive::Option.sid: [[fallthrough]];
            case dict::directive::Identity.sid: [[fallthrough]];
            case dict::directive::Camera.sid: [[fallthrough]];
            case dict::directive::Sampler.sid: [[fallthrough]];
            case dict::directive::ColorSpace.sid: [[fallthrough]];
            case dict::directive::Film.sid: [[fallthrough]];
            case dict::directive::PixelFilter.sid: [[fallthrough]];
            case dict::directive::Integrator.sid: [[fallthrough]];
            case dict::directive::Accelerator.sid: [[fallthrough]];
            case dict::directive::WorldBegin.sid: [[fallthrough]];
            case dict::directive::AttributeBegin.sid: [[fallthrough]];
            case dict::directive::AttributeEnd.sid: [[fallthrough]];
            case dict::directive::Include.sid: [[fallthrough]];
            case dict::directive::Import.sid: [[fallthrough]];
            case dict::directive::LookAt.sid: [[fallthrough]];
            case dict::directive::Translate.sid: [[fallthrough]];
            case dict::directive::Scale.sid: [[fallthrough]];
            case dict::directive::Rotate.sid: [[fallthrough]];
            case dict::directive::CoordinateSystem.sid: [[fallthrough]];
            case dict::directive::CoordSysTransform.sid: [[fallthrough]];
            case dict::directive::Transform.sid: [[fallthrough]];
            case dict::directive::ConcatTransform.sid: [[fallthrough]];
            case dict::directive::TransformTimes.sid: [[fallthrough]];
            case dict::directive::ActiveTransform.sid: [[fallthrough]];
            case dict::directive::ReverseOrientation.sid: [[fallthrough]];
            case dict::directive::Attribute.sid: [[fallthrough]];
            case dict::directive::Shape.sid: [[fallthrough]];
            case dict::directive::ObjectBegin.sid: [[fallthrough]];
            case dict::directive::ObjectEnd.sid: [[fallthrough]];
            case dict::directive::ObjectInstance.sid: [[fallthrough]];
            case dict::directive::LightSource.sid: [[fallthrough]];
            case dict::directive::AreaLightSource.sid: [[fallthrough]];
            case dict::directive::Material.sid: [[fallthrough]];
            case dict::directive::MakeNamedMaterial.sid: [[fallthrough]];
            case dict::directive::NamedMaterial.sid: [[fallthrough]];
            case dict::directive::Texture.sid: [[fallthrough]];
            case dict::directive::MakeNamedMedium.sid: [[fallthrough]];
            case dict::directive::MediumInterface.sid: return true;
            default: return false;
        }
    }

    static bool isZeroArgsDirective(sid_t token)
    {
        switch (token)
        {
            case dict::directive::Identity.sid: [[fallthrough]];
            case dict::directive::WorldBegin.sid: [[fallthrough]];
            case dict::directive::AttributeBegin.sid: [[fallthrough]];
            case dict::directive::AttributeEnd.sid: [[fallthrough]];
            case dict::directive::ReverseOrientation.sid: [[fallthrough]];
            case dict::directive::ObjectEnd.sid: return true;
            default: return false;
        }
    }

    struct ParamExractRet
    {
        sid_t            type;
        std::string_view name;
        sid_t            sid;
    };

    static ParamExractRet maybeExtractParam(AppContext& actx, std::string_view token)
    {
        ParamExractRet ret;
        ret.type = 0;
        ret.name = dequoteString(token);
        ret.sid  = hashCRC64(ret.name);
        if (token.starts_with('"'))
        {
            if (!token.ends_with('"'))
            {
                actx.error("syntax error file");
                std::abort();
            }
            size_t whiteSpacePos = findFirstWhitespace(ret.name);
            if (whiteSpacePos != std::string_view::npos)
            {
                std::string_view maybeType    = ret.name.substr(0, whiteSpacePos);
                sid_t            maybeTypeSid = hashCRC64(maybeType);
                switch (maybeTypeSid)
                {
                    case dict::types::tVector.sid: [[fallthrough]];
                    case dict::types::tPoint.sid: [[fallthrough]];
                    case dict::types::tNormal.sid: [[fallthrough]];
                    case dict::types::tBool.sid: [[fallthrough]];
                    case dict::types::tFloat.sid: [[fallthrough]];
                    case dict::types::tInteger.sid: [[fallthrough]];
                    case dict::types::tString.sid: [[fallthrough]];
                    case dict::types::tRGB.sid: [[fallthrough]];
                    case dict::types::tPoint2.sid: [[fallthrough]];
                    case dict::types::tPoint3.sid: [[fallthrough]];
                    case dict::types::tNormal3.sid: [[fallthrough]];
                    case dict::types::tBlackbody.sid: [[fallthrough]];
                    case dict::types::tSpectrum.sid: [[fallthrough]];
                    case dict::types::tVector2.sid: [[fallthrough]];
                    case dict::types::tVector3.sid: [[fallthrough]];
                    case dict::types::tTexture.sid:
                        ret.type = maybeTypeSid;
                        ret.name = trimStartWhitespace(ret.name.substr(whiteSpacePos));
                        ret.sid  = hashCRC64(ret.name);
                        break;
                    default: break;
                }
            }
        }

        return ret;
    }

    static bool isParameter(AppContext& actx, std::string_view token)
    {
        if (token.starts_with('"'))
        {
            if (!token.ends_with('"'))
            {
                actx.error("syntax error file");
                std::abort();
            }

            std::string_view name          = dequoteString(token);
            size_t           whiteSpacePos = findFirstWhitespace(name);
            if (whiteSpacePos != std::string_view::npos)
            {
                std::string_view maybeType    = name.substr(0, whiteSpacePos);
                sid_t            maybeTypeSid = hashCRC64(maybeType);
                switch (maybeTypeSid)
                {
                    case dict::types::tVector.sid: [[fallthrough]];
                    case dict::types::tPoint.sid: [[fallthrough]];
                    case dict::types::tNormal.sid: [[fallthrough]];
                    case dict::types::tBool.sid: [[fallthrough]];
                    case dict::types::tFloat.sid: [[fallthrough]];
                    case dict::types::tInteger.sid: [[fallthrough]];
                    case dict::types::tString.sid: [[fallthrough]];
                    case dict::types::tRGB.sid: [[fallthrough]];
                    case dict::types::tPoint2.sid: [[fallthrough]];
                    case dict::types::tPoint3.sid: [[fallthrough]];
                    case dict::types::tNormal3.sid: [[fallthrough]];
                    case dict::types::tBlackbody.sid: [[fallthrough]];
                    case dict::types::tSpectrum.sid: [[fallthrough]];
                    case dict::types::tVector2.sid: [[fallthrough]];
                    case dict::types::tVector3.sid: [[fallthrough]];
                    case dict::types::tTexture.sid: return true;
                    default: break;
                }
            }
        }

        return false;
    }

    // Parse and set a float value
    static bool parseAndSetFloat(ParamMap const& params, sid_t paramSid, float& target, float defaultValue)
    {
        if (auto it = params.find(paramSid); it != params.end())
        {
            ParamPair const& values = it->second;
            if (values.type != dict::types::tFloat.sid || values.numParams() != 1)
            {
                return false; // Invalid type or number of parameters
            }
            float value = defaultValue;
            if (!parseFloat(values.valueAt(0), value))
            {
                return false; // Parsing failed
            }
            target = value;
        }
        else
        {
            target = defaultValue; // Use default value if parameter is not found
        }
        return true;
    }

    // Parse and set a std::string_view value
    static bool parseAndSetString(ParamMap const& params, sid_t paramSid, std::string& target, std::string_view defaultValue)
    {
        if (auto it = params.find(paramSid); it != params.end())
        {
            ParamPair const& values = it->second;
            if (values.type != dict::types::tString.sid || values.numParams() != 1)
            {
                return false; // Invalid type or number of parameters
            }
            target = values.valueAt(0);
        }
        else
        {
            target = defaultValue; // Use default value if parameter is not found
        }
        return true;
    }

    static bool parseAndSetString(ParamMap const& params, sid_t paramSid, char* target, uint32_t& outLength, std::string_view defaultValue)
    {
        if (auto it = params.find(paramSid); it != params.end())
        {
            ParamPair const& values = it->second;
            if (values.type != dict::types::tString.sid || values.numParams() != 1)
            {
                return false; // Invalid type or number of parameters
            }
            std::memcpy(target, values.valueAt(0).data(), values.valueAt(0).size());
            outLength = static_cast<uint32_t>(values.valueAt(0).size());
        }
        else
        {
            std::memcpy(target, defaultValue.data(), defaultValue.size()); // Use default value if parameter is not found
            outLength = static_cast<uint32_t>(defaultValue.size());
        }
        return true;
    }

    // Parse and set a boolean value
    static bool parseAndSetBool(ParamMap const& params, sid_t paramSid, bool& target, bool defaultValue)
    {
        using namespace std::string_view_literals;
        if (auto it = params.find(paramSid); it != params.end())
        {
            ParamPair const& values = it->second;
            if (values.type != dict::types::tBool.sid || values.numParams() != 1)
            {
                return false; // Invalid type or number of parameters
            }
            if (values.valueAt(0) == "true"sv)
                target = true;
            else if (values.valueAt(0) == "false"sv)
                target = false;
            else
                return false;
        }
        else
        {
            target = defaultValue; // Use default value if parameter is not found
        }
        return true;
    }

    bool parseAndSetFloat4(ParamMap const&             params,
                           sid_t                       paramSid,
                           std::array<float, 4>&       target,
                           std::array<float, 4> const& defaultValue)
    {
        if (auto it = params.find(paramSid); it != params.end())
        {
            ParamPair const& values = it->second;
            if (values.type != dict::types::tFloat.sid || values.numParams() != 4)
            {
                return false; // Invalid type or incorrect number of parameters
            }

            std::array<float, 4> parsedValues = defaultValue;
            for (size_t i = 0; i < 4; ++i)
            {
                if (!parseFloat(values.valueAt(i), parsedValues[i]))
                {
                    return false; // Parsing failed for an element
                }
            }

            target = parsedValues;
        }
        else
        {
            target = defaultValue; // Use default value if parameter is not found
        }
        return true;
    }

    // Parse and set an int32_t value
    template <std::integral I>
    static bool parseAndSetInt(ParamMap const& params, sid_t paramSid, I& target, I defaultValue)
    {
        if (auto it = params.find(paramSid); it != params.end())
        {
            ParamPair const& values = it->second;
            if (values.type != dict::types::tInteger.sid || values.numParams() != 1)
                return false; // Invalid type or number of parameters
            if (!parseInt(values.valueAt(0), target))
                return false;
        }
        else
        {
            target = defaultValue; // Use default value if parameter is not found
        }
        return true;
    }

    bool parseAndSetInt4(ParamMap const&               params,
                         sid_t                         paramSid,
                         std::array<int32_t, 4>&       target,
                         std::array<int32_t, 4> const& defaultValue)
    {
        if (auto it = params.find(paramSid); it != params.end())
        {
            ParamPair const& values = it->second;
            if (values.type != dict::types::tInteger.sid || values.numParams() != 4)
                return false; // Invalid type or incorrect number of parameters

            std::array<int32_t, 4> parsedValues = defaultValue;
            for (size_t i = 0; i < 4; ++i)
            {
                if (!parseInt(values.valueAt(i), parsedValues[i]))
                    return false; // Parsing failed for an element
            }

            target = parsedValues;
        }
        else
        {
            target = defaultValue; // Use default value if parameter is not found
        }
        return true;
    }

    // Parse and set an enum value using a conversion function
    template <typename EnumType>
    static bool parseAndSetEnum(ParamMap const& params,
                                sid_t           paramSid,
                                EnumType&       target,
                                EnumType        defaultValue,
                                bool (*converter)(sid_t, EnumType&))
    {
        if (auto it = params.find(paramSid); it != params.end())
        {
            ParamPair const& values = it->second;
            if (values.type != dict::types::tString.sid || values.numParams() != 1)
            {
                return false; // Invalid type or number of parameters
            }
            if (!converter(hashCRC64(values.valueAt(0)), target))
                return false;
        }
        else
        {
            target = defaultValue; // Use default value if parameter is not found
        }
        return true;
    }

    static size_t parseAndSetFloatArray(ParamMap const&           params,
                                        sid_t                     paramSid,
                                        size_t                    targetSz,
                                        float* DMT_RESTRICT       target,
                                        float const* DMT_RESTRICT defaultVals)
    {
        size_t ret = 0;
        if (auto it = params.find(paramSid); it != params.end())
        {
            ParamPair const& values = it->second;
            if (values.type != dict::types::tFloat.sid || values.numParams() != targetSz)
                return 0;

            for (/**/; ret < values.numParams(); ++ret)
            {
                if (!parseFloat(values.valueAt(ret), target[ret]))
                    return ret;
            }
        }
        else
        {
            std::memcpy(target, defaultVals, targetSz * sizeof(float));
            ret = targetSz;
        }

        return ret;
    }

    template <std::size_t NTTPSize>
    static std::size_t parseFloatArray(ArgsDArray const& args, std::array<float, NTTPSize>& outArray)
    {
        // Check if the size of the input vector matches the expected size
        if (args.size() != NTTPSize)
        {
            return 0; // Mismatch in expected and actual size
        }

        std::size_t parsedCount = 0;

        for (std::size_t i = 0; i < NTTPSize; ++i)
        {
            // Parse each string into a float
            float value = 0.0f;
            if (!parseFloat(std::string_view(args[i]), value))
            {
                return parsedCount; // Stop and return the count parsed so far if there's an error
            }
            outArray[i] = value;
            ++parsedCount;
        }

        return parsedCount; // Should be NTTPSize upon success
    }

    static sid_t setCameraParams(CameraSpec& cameraSpec, ParamMap const& params, Options const& cmdOptions)
    { // TODO insert cmdOptions as default params
        // parse common params
        if (!parseAndSetFloat(params, dict::camera::shutteropen.sid, cameraSpec.shutteropen, 0.f) ||
            !parseAndSetFloat(params, dict::camera::shutterclose.sid, cameraSpec.shutterclose, 1.f))
        {
            return "camera"_side; // Early return on error
        }

        // parse class specific parameters
        switch (cameraSpec.type)
        {
            case ECameraType::ePerspective:
            {
                auto& projectingParams = cameraSpec.params.p;
                projectingParams       = std::remove_cvref_t<decltype(projectingParams)>{};
                if (!parseAndSetFloat(params, dict::camera::lensradius.sid, projectingParams.lensRadius, 0.f) ||
                    !parseAndSetFloat(params, dict::camera::focaldistance.sid, projectingParams.focalDistance, 1e30f))
                { // error
                    return "orthographic"_side;
                }
                if (!parseAndSetFloat(params, dict::camera::fov.sid, projectingParams.fov, 90.f))
                { // error
                    return dict::camera::fov.sid;
                }
                // NOTE: frameAspectRatio and defaultScreenWindow are set when the film is encountered
                break;
            }
            case ECameraType::eOrthographic:
            {
                auto& projectingParams = cameraSpec.params.p;
                projectingParams       = std::remove_cvref_t<decltype(projectingParams)>{};
                if (!parseAndSetFloat(params, dict::camera::lensradius.sid, projectingParams.lensRadius, 0.f) ||
                    !parseAndSetFloat(params, dict::camera::focaldistance.sid, projectingParams.focalDistance, 1e30f))
                { // error
                    return "orthographic"_side;
                }
                // NOTE: frameAspectRatio and defaultScreenWindow are set when the film is encountered
                break;
            }
            case ECameraType::eRealistic:
            {
                using namespace std::string_view_literals;
                auto& realisticParams = cameraSpec.params.r;
                realisticParams       = std::remove_cvref_t<decltype(realisticParams)>{};
                if (!parseAndSetFloat(params, dict::camera::aperturediameter.sid, realisticParams.apertureDiameter, 1.f) ||
                    !parseAndSetFloat(params, dict::camera::focusdistance.sid, realisticParams.focusDistance, 10.f) ||
                    !parseAndSetString(params, dict::camera::lensfile.sid, realisticParams.lensfile, ""sv) ||
                    !parseAndSetString(params,
                                       dict::camera::aperture.sid,
                                       realisticParams.aperture,
                                       dict::camera::aperture_builtin::circular.str))
                { // error
                    return "realistic"_side;
                }
                break;
            }
            case ECameraType::eSpherical:
            {
                auto& sphericalParams = cameraSpec.params.s;
                sphericalParams       = std::remove_cvref_t<decltype(sphericalParams)>{};
                if (!parseAndSetEnum(params,
                                     dict::camera::mapping.sid,
                                     sphericalParams.mapping,
                                     ESphericalMapping::eEqualArea,
                                     sphericalMappingFromSid))
                { // error
                    return dict::camera::mapping.sid;
                }
                break;
            }
        }

        return 0;
    }

    static sid_t setSamplerParams(SamplerSpec& samplerSpec, ParamMap const& params, Options const& cmdOptions)
    {
        // seed is used by almost all, so consume it anyways
        if (!parseAndSetInt(params, dict::sampler::seed.sid, samplerSpec.seed, cmdOptions.seed))
        {
            return dict::sampler::seed.sid;
        }

        // all but stratified sampler have num samples not subdivided by axes
        if (samplerSpec.type == ESamplerType::eStratified)
        {
            auto& stratifiedSamples = samplerSpec.samples.stratified;
            if (!parseAndSetBool(params, dict::sampler::jitter.sid, stratifiedSamples.jitter, true) ||
                !parseAndSetInt(params, dict::sampler::xsamples.sid, stratifiedSamples.x, 4) ||
                !parseAndSetInt(params, dict::sampler::ysamples.sid, stratifiedSamples.y, 4))
            {
                return "stratified"_side;
            }
        }
        else
        {
            if (!parseAndSetInt(params, dict::sampler::pixelsamples.sid, samplerSpec.samples.num, 16))
                return dict::sampler::pixelsamples.sid;

            if (samplerSpec.type == ESamplerType::eIndependent)
            {
                ERandomization def = samplerSpec.type == ESamplerType::eHalton ? ERandomization::ePermuteDigits
                                                                               : ERandomization::eFastOwen;
                if (!parseAndSetEnum(params, dict::sampler::randomization.sid, samplerSpec.randomization, def, randomizationFromSid))
                    return dict::sampler::randomization.sid;
            }
        }

        return 0;
    }

    static sid_t setFilmParams(FilmSpec& filmSpec, ParamMap const& params, Options const& unused)
    {
        using namespace std::string_view_literals;
        // common parameters
        if (!parseAndSetInt(params, dict::film::xresolution.sid, filmSpec.xResolution, 1280) ||
            !parseAndSetInt(params, dict::film::yresolution.sid, filmSpec.yResolution, 720) ||
            !parseAndSetFloat(params, dict::film::diagonal.sid, filmSpec.diagonal, 35.f) ||
            !parseAndSetFloat(params, dict::film::iso.sid, filmSpec.iso, 100.f) ||
            !parseAndSetFloat(params, dict::film::whitebalance.sid, filmSpec.whiteBalance, 0.f) ||
            !parseAndSetFloat(params,
                              dict::film::maxcomponentvalue.sid,
                              filmSpec.maxComponentValue,
                              std::numeric_limits<float>::infinity()) ||
            !parseAndSetEnum(params, dict::film::sensor.sid, filmSpec.sensor, ESensor::eCIE1931, sensorFromSid) ||
            !parseAndSetBool(params, dict::film::savefp16.sid, filmSpec.savefp16, true) ||
            !parseAndSetFloat4(params, dict::film::cropwindow.sid, filmSpec.cropWindow, {0.f, 1.f, 0.f, 1.f}) ||
            !parseAndSetInt4(params,
                             dict::film::pixelbounds.sid,
                             filmSpec.pixelBounds,
                             {0, filmSpec.xResolution, 0, filmSpec.yResolution}) ||
            !parseAndSetString(params, dict::film::filename.sid, filmSpec.fileName, "pbrt.exr"sv))
        {
            return "common"_side;
        }

        switch (filmSpec.type)
        {
            // if RGB,then filename extension can be one of .pfm, .exr, .qoi, .png
            case EFilmType::eRGB:
            {
                if (!endsWithAny(filmSpec.fileName, {".pfm"sv, ".exr"sv, ".qoi"sv, ".png"sv}))
                    return "rgb::filename"_side;
                break;
            }
            // gbuffer
            case EFilmType::eGBuffer:
            {
                if (!parseAndSetEnum(params,
                                     dict::film::coordinatesystem.sid,
                                     filmSpec.coordSys,
                                     EGVufferCoordSys::eCamera,
                                     gBufferCoordSysFromSid))
                    return "gbuffer::coordinatesystem"_side;
                break;
            }
            // spectral film
            case EFilmType::eSpectral:
            {
                if (!parseAndSetInt(params, dict::film::nbuckets.sid, filmSpec.nBuckets, static_cast<int16_t>(16)) ||
                    !parseAndSetFloat(params, dict::film::lambdamin.sid, filmSpec.lambdaMin, 360.f) ||
                    !parseAndSetFloat(params, dict::film::lambdamax.sid, filmSpec.lambdaMax, 830.f))
                {
                    return "spectral"_side;
                }
                break;
            }
            default: assert(false); break;
        }

        return 0;
    }

    static sid_t setFilterParams(FilterSpec& filterSpec, ParamMap const& params, Options const& unused)
    {
        static constexpr float oneThird      = 0x1.3333333p-2f;
        float                  defaultRadius = defaultRadiusFromFilterType(filterSpec.type);
        // set xRadius and yRadius
        if (!parseAndSetFloat(params, dict::filter::xradius.sid, filterSpec.xRadius, defaultRadius) ||
            !parseAndSetFloat(params, dict::filter::yradius.sid, filterSpec.yRadius, defaultRadius))
        {
            return "radius"_side;
        }
        switch (filterSpec.type)
        {
            case EFilterType::eGaussian:
            {
                auto& gauss = filterSpec.params.gaussian;
                if (!parseAndSetFloat(params, dict::filter::sigma.sid, gauss.sigma, 0.5f))
                    return "gaussian::sigma"_side;
                break;
            }
            case EFilterType::eMitchell:
            {
                auto& mitchell = filterSpec.params.mitchell;
                if (!parseAndSetFloat(params, dict::filter::B.sid, mitchell.b, oneThird) ||
                    !parseAndSetFloat(params, dict::filter::C.sid, mitchell.c, oneThird))
                {
                    return "mitchell"_side;
                }
                break;
            }
            case EFilterType::eSinc:
            {
                auto& sinc = filterSpec.params.sinc;
                if (!parseAndSetFloat(params, dict::filter::tau.sid, sinc.tau, 3.f))
                    return "sinc::tau"_side;
                break;
            }
            case EFilterType::eBox: break;
            case EFilterType::eTriangle: break;
            default: assert(false); break;
        }

        return 0;
    }

    static sid_t setIntegratorParams(IntegratorSpec& integratorSpec, ParamMap const& params, Options const& options)
    {
        assert(integratorSpec.type != EIntegratorType::eCount);
        // maxdepth: all but ambientocclusion
        if (integratorSpec.type != EIntegratorType::eAmbientOcclusion)
        {
            if (!parseAndSetInt(params, dict::integrator::maxdepth.sid, integratorSpec.maxDepth, 5))
                return dict::integrator::maxdepth.sid;
        }

        // lightsampler: path volpath wavefront/gpu
        if (isAnyEnum(integratorSpec.type, {EIntegratorType::eVolPath, EIntegratorType::ePath}) || wavefrontOrGPU(options))
        {
            if (!parseAndSetEnum(params,
                                 dict::integrator::lightsampler.sid,
                                 integratorSpec.lightSampler,
                                 ELightSampler::eBVH,
                                 lightSamplerFromSid))
                return dict::integrator::lightsampler.sid;
        }

        // regularize: bdpt mlt path volpath wavefront/gpu
        if (isAnyEnum(integratorSpec.type,
                      {EIntegratorType::eBdpt, EIntegratorType::eMLT, EIntegratorType::ePath, EIntegratorType::eVolPath}) ||
            wavefrontOrGPU(options))
        {
            if (!parseAndSetBool(params, dict::integrator::regularize.sid, integratorSpec.regularize, false))
                return dict::integrator::regularize.sid;
        }

        // integrator specific parameters
        switch (integratorSpec.type)
        {
            case EIntegratorType::eAmbientOcclusion:
            {
                auto& aoParams = integratorSpec.params.ao;
                if (!parseAndSetBool(params, dict::integrator::cossample.sid, aoParams.cosSample, true) ||
                    !parseAndSetFloat(params,
                                      dict::integrator::maxdistance.sid,
                                      aoParams.maxDistance,
                                      std::numeric_limits<float>::infinity()))
                {
                    return "ambientocclusion"_side;
                }
                break;
            }
            case EIntegratorType::eBdpt:
            {
                auto& bdptParams = integratorSpec.params.bdpt;
                if (!parseAndSetBool(params, dict::integrator::visualizestrategies.sid, bdptParams.visualizeStrategies, false) ||
                    !parseAndSetBool(params, dict::integrator::visualizeweights.sid, bdptParams.visualizeWeights, false))
                {
                    return "bdpt"_side;
                }
                break;
            }
            case EIntegratorType::eMLT:
            {
                auto& mltParams = integratorSpec.params.mlt;
                if (!parseAndSetInt(params, dict::integrator::bootstrapsamples.sid, mltParams.bootstraqpSamples, 100000) ||
                    !parseAndSetInt(params, dict::integrator::chains.sid, mltParams.chains, 1000) ||
                    !parseAndSetInt(params, dict::integrator::mutationsperpixel.sid, mltParams.mutationsPerPixel, 100) ||
                    !parseAndSetFloat(params, dict::integrator::largestepprobability.sid, mltParams.largestStepProbability, 0.3f) ||
                    !parseAndSetFloat(params, dict::integrator::sigma.sid, mltParams.sigma, 0.01f))
                {
                    return "mlt"_side;
                }
                break;
            }
            case EIntegratorType::eSimplePath:
            {
                auto& simplePathParams = integratorSpec.params.simplePath;
                if (!parseAndSetBool(params, dict::integrator::samplebsdf.sid, simplePathParams.sampleBSDF, true) ||
                    !parseAndSetBool(params, dict::integrator::samplelights.sid, simplePathParams.sampleLights, true))
                {
                    return "simplepath"_side;
                }
                break;
            }
            case EIntegratorType::eSPPM:
            {
                auto& sppmParams = integratorSpec.params.sppm;
                if (!parseAndSetInt(params, dict::integrator::photonsperiteration.sid, sppmParams.photonsPerIteration, -1) ||
                    !parseAndSetFloat(params, dict::integrator::radius.sid, sppmParams.radius, 1.f) ||
                    !parseAndSetInt(params, dict::integrator::seed.sid, sppmParams.seed, 0))
                {
                    return "sppm"_side;
                }
                break;
            }
            default: break;
        }

        return 0;
    }

    static sid_t setAcceleratorParams(AcceleratorSpec& acceleratorSpec, ParamMap const& params, Options const& unused)
    {
        switch (acceleratorSpec.type)
        {
            case EAcceletatorType::eBVH:
            {
                auto& bvhParams = acceleratorSpec.params.bvh;
                if (!parseAndSetInt(params, dict::accelerator::maxnodeprims.sid, bvhParams.maxNodePrims, 4) ||
                    !parseAndSetEnum(params,
                                     dict::accelerator::splitmethod.sid,
                                     bvhParams.splitMethod,
                                     EBVHSplitMethod::eSAH,
                                     bvhSplitMethodFromSid))
                {
                    return "bvh"_side;
                }
                break;
            }
            case EAcceletatorType::eKdTree:
            {
                auto& kdtreeParams = acceleratorSpec.params.kdtree;
                if (!parseAndSetInt(params, dict::accelerator::intersectcost.sid, kdtreeParams.intersectCost, 5) ||
                    !parseAndSetInt(params, dict::accelerator::traversalcost.sid, kdtreeParams.traversalCost, 1) ||
                    !parseAndSetFloat(params, dict::accelerator::emptybonus.sid, kdtreeParams.emptyBonus, 0.5f) ||
                    !parseAndSetInt(params, dict::accelerator::maxprims.sid, kdtreeParams.maxPrims, 1) ||
                    !parseAndSetInt(params, dict::accelerator::maxdepth.sid, kdtreeParams.maxDepth, -1))
                {
                    return "kdtree"_side;
                }
                break;
            }
            default: break;
        }
        return 0;
    }

    // CTrie ----------------------------------------------------------------------------------------------------------

    std::atomic<uint32_t>& SNode::refCounterAt(uint32_t index, uint32_t valueSize, uint32_t valueAlign)
    {
        // Compute the base address of the element.
        uintptr_t elemBaseAddr = reinterpret_cast<uintptr_t>(data.data()) + index * valueSize;

        // Ensure alignment of the base address.
        uint64_t  mask            = valueAlign - 1;
        uintptr_t alignedElemAddr = (elemBaseAddr + mask) & ~mask;
        assert(elemBaseAddr == alignedElemAddr);
        assert(alignedElemAddr + sizeof(std::atomic<uint32_t>) <= reinterpret_cast<uintptr_t>(data.data()) + data.size());

        // Calculate the offset for the reference counter within the structure.
        uintptr_t refCounterAddr = alignToAddr(alignedElemAddr + valueSize, alignof(std::atomic<uint32_t>));

        return *reinterpret_cast<std::atomic<uint32_t>*>(refCounterAddr);
    }

    uint32_t SNode::incrRefCounter(uint32_t index, uint32_t valueSize, uint32_t valueAlign)
    {
        return refCounterAt(index, valueSize, valueAlign).fetch_add(1, std::memory_order_seq_cst) + 1;
    }

    uint32_t SNode::decrRefCounter(uint32_t index, uint32_t valueSize, uint32_t valueAlign)
    {
        return refCounterAt(index, valueSize, valueAlign).fetch_sub(1, std::memory_order_seq_cst) - 1;
    }

    uint32_t SNode::keyCopy(uint32_t index, uint32_t valueSize, uint32_t valueAlign)
    {
        return keyRef(index, valueSize, valueAlign);
    }

    uint32_t& SNode::keyRef(uint32_t index, uint32_t valueSize, uint32_t valueAlign)
    {
        uintptr_t elemBaseAddr = reinterpret_cast<uintptr_t>(data.data()) + index * valueSize;

        // Ensure alignment of the base address.
        uint64_t  mask            = valueAlign - 1;
        uintptr_t alignedElemAddr = (elemBaseAddr + mask) & ~mask;
        assert(elemBaseAddr == alignedElemAddr);
        assert(alignedElemAddr + sizeof(uint32_t) <= reinterpret_cast<uintptr_t>(data.data()) + data.size());

        // Calculate the offset for the key within the structure.
        uintptr_t refCounterAddr = alignToAddr(alignedElemAddr + valueSize, alignof(std::atomic<uint32_t>));
        uintptr_t keyAddr        = refCounterAddr + sizeof(uint32_t);

        return *reinterpret_cast<uint32_t*>(keyAddr);
    }

    bool SNode::tryReadLock(uint32_t index, uint32_t valueSize, uint32_t valueAlign)
    {
        bool res = bits.casToReadLocked(index);
        if (res)
            incrRefCounter(index, valueSize, valueAlign);
        return res;
    }

    bool SNode::releaseReadLock(uint32_t index, uint32_t valueSize, uint32_t valueAlign)
    {
        uint32_t val = decrRefCounter(index, valueSize, valueAlign);
        if (val == 0)
            return bits.setUnused(index);
        else
            return false;
    }

    uintptr_t SNode::getElementBaseAddress(uint32_t index, uint32_t valueSize, uint32_t valueAlign) const
    {
        uintptr_t elemBaseAddr = reinterpret_cast<uintptr_t>(data.data()) + index * valueSize;

        // Ensure alignment of the base address
        uint64_t  mask            = valueAlign - 1;
        uintptr_t alignedElemAddr = (elemBaseAddr + mask) & ~mask;
        assert(elemBaseAddr == alignedElemAddr);
        assert(alignedElemAddr + valueSize <= reinterpret_cast<uintptr_t>(data.data()) + data.size());

        return alignedElemAddr;
    }

    void const* SNode::valueConstAt(uint32_t index, uint32_t valueSize, uint32_t valueAlign) const
    {
        uintptr_t baseAddr = getElementBaseAddress(index, valueSize, valueAlign);
        return reinterpret_cast<void const*>(baseAddr);
    }

    // Access value as void*
    void* SNode::valueAt(uint32_t index, uint32_t valueSize, uint32_t valueAlign)
    {
        uintptr_t baseAddr = getElementBaseAddress(index, valueSize, valueAlign);
        return reinterpret_cast<void*>(baseAddr);
    }

    TaggedPointer CTrie::newINode(MemoryContext& mctx) const
    {
        TaggedPointer ret   = m_table.allocate(mctx, sizeof(INode), alignof(INode));
        auto*         pNode = reinterpret_cast<SNode*>(m_table.rawPtr(ret));
        std::construct_at(pNode);
        return ret;
    }

    TaggedPointer CTrie::newSNode(MemoryContext& mctx) const
    {
        TaggedPointer ret   = m_table.allocate(mctx, sizeof(INode), alignof(INode));
        auto*         pNode = reinterpret_cast<INode*>(m_table.rawPtr(ret));
        std::construct_at(pNode);
        return ret;
    }

    CTrie::CTrie(MemoryContext& mctx, AllocatorTable const& table, uint32_t valueSize, uint32_t valueAlign) :
    m_table(table),
    m_root(newSNode(mctx)),
    m_valueSize(valueSize),
    m_valueAlign(valueAlign)
    {
        if (m_root == taggedNullptr)
        {
            mctx.pctx.error("Couldn't allocate root node for CTrie");
            std::abort();
        }
    }

    inline constexpr uint32_t elemSize(uint32_t valueSize, uint32_t valueAlign)
    {
        // 2. Padding to ensure valueAlign alignment for the ref counter + key.
        uint32_t alignedOffset = (valueSize + valueAlign - 1) & ~(valueAlign - 1);

        // 3. Atomic ref counter + key (uint32_t + uint32_t = 8 bytes).
        constexpr uint32_t metadataSize = sizeof(std::atomic<uint32_t>) + sizeof(uint32_t);

        // Calculate the total element size.
        uint32_t elementSize = alignedOffset + metadataSize;
        return elementSize;
    }

    inline constexpr uint32_t posINode(uint32_t hash, uint32_t level)
    {
        // Extract the 5-bit packet corresponding to the current level.
        uint32_t shiftAmount = level * 5;
        uint32_t index       = (hash >> shiftAmount) & ((1u << 5) - 1); // Mask to extract 5 bits.
        return index;
    }

    inline constexpr uint32_t posSNode(uint32_t hash, uint32_t level, uint32_t valueSize, uint32_t valueAlign)
    {
        uint32_t elementSize = elemSize(valueSize, valueAlign);

        // Calculate the number of elements that can fit.
        constexpr uint32_t dataSize    = sizeof(SNode::Data); // SNode data size
        uint32_t           numElements = dataSize / elementSize;

        // Calculate the position.
        uint32_t shiftAmount = (level * 5); // Adjust based on 5-bit packet per level.
        uint32_t pos         = (hash >> shiftAmount) & smallestPOTMask(numElements); // Mask to extract relevant bits.

        return clamp(pos, 0u, numElements - 1u);
    }

    void CTrie::cleanupINode(MemoryContext& mctx, INode* inode, void (*dctor)(MemoryContext& mctx, void* value))
    {
        for (uint32_t i = 0; i < cardinalityINode; ++i)
        {
            while (inode->bits.checkOccupied(i))
                std::this_thread::yield();

            if (inode->bits.checkFree(i))
                continue;

            else if (inode->bits.checkINode(i))
            {
                while (!inode->bits.setOccupied(i, true))
                    std::this_thread::yield();

                TaggedPointer pt    = inode->children[i];
                INode*        child = reinterpret_cast<INode*>(m_table.rawPtr(pt));
                cleanupINode(mctx, child, dctor);
                m_table.free(mctx, pt, sizeof(INode), alignof(INode));
            }
            else if (inode->bits.checkSNode(i))
            {
                while (!inode->bits.setOccupied(i, true))
                    std::this_thread::yield();

                TaggedPointer pt    = inode->children[i];
                SNode*        snode = reinterpret_cast<SNode*>(m_table.rawPtr(pt));
                cleanupSNode(mctx, snode, dctor);
                m_table.free(mctx, pt, sizeof(SNode), alignof(SNode));
            }
            else
                assert(false);
        }
    }

    void CTrie::cleanupSNode(MemoryContext& mctx, SNode* snode, void (*dctor)(MemoryContext& mctx, void* value))
    {
        uint32_t elementSize = elemSize(m_valueSize, m_valueAlign);
        uint32_t capacity    = sizeof(SNode::Data) / elementSize;
        for (uint32_t i = 0; i < capacity; ++i)
        {
            if (snode->bits.checkFree(i))
                continue;
            while (snode->bits.checkWriteLocked(i))
                std::this_thread::yield();
            if (!snode->bits.casFreeToWriteLocked(i, SNodeBitmap::unused))
                continue;

            void* elem = snode->valueAt(i, m_valueSize, m_valueAlign);
            dctor(mctx, elem);
            snode->bits.setFree(i);
        }
    }

    void CTrie::cleanup(MemoryContext& mctx, void (*dctor)(MemoryContext& mctx, void* value))
    {
        INode* pRoot = reinterpret_cast<INode*>(m_table.rawPtr(m_root));
        cleanupINode(mctx, pRoot, dctor);
        m_table.free(mctx, m_root, sizeof(INode), alignof(INode));
    }

    bool CTrie::insert(MemoryContext& mctx, uint32_t key, void const* value)
    {
        static constexpr uint32_t dataSize    = sizeof(SNode::Data); // SNode data size
        uint32_t                  elementSize = elemSize(m_valueSize, m_valueAlign);
        uint32_t                  numElements = dataSize / elementSize;

        INode*   inode     = reinterpret_cast<INode*>(m_table.rawPtr(m_root));
        SNode*   snode     = nullptr;
        uint32_t level     = 0;
        uint32_t parentPos = 0;
        while (level < 6)
        {
            if (!snode) // current node is inode
            {
                uint32_t pos = posINode(key, level);
                if (inode->bits.checkFree(pos) && inode->bits.setOccupied(pos))
                { // allocate a new snode
                    TaggedPointer ptr = newSNode(mctx);
                    if (ptr == taggedNullptr)
                    {
                        inode->bits.setFree(pos);
                        return false;
                    }
                    inode->children[pos] = ptr;
                    inode->bits.setSNode(pos);
                }
                else
                {
                    while (inode->bits.checkOccupied(pos))
                        std::this_thread::yield();
                    if (inode->bits.checkFree(pos))
                        return false;
                }

                if (inode->bits.checkINode(pos))
                    inode = reinterpret_cast<INode*>(m_table.rawPtr(inode->children[pos]));
                else if (inode->bits.checkSNode(pos))
                    snode = reinterpret_cast<SNode*>(m_table.rawPtr(inode->children[pos]));
                else
                {
                    assert(false);
                    return false;
                }

                parentPos = pos;
            }
            else
            {
                uint32_t pos = posSNode(key, level, m_valueSize, m_valueAlign);
                while (snode->bits.checkWriteLocked(pos))
                    std::this_thread::yield();
                if (snode->bits.checkFree(pos) && snode->bits.casFreeToWriteLocked(pos))
                { // write the value inside the thing
                    std::memcpy(snode->valueAt(pos, m_valueSize, m_valueAlign), value, m_valueSize);
                    snode->keyRef(pos, m_valueSize, m_valueAlign) = key;
                    snode->refCounterAt(pos, m_valueSize, m_valueAlign).store(0, std::memory_order_seq_cst);
                    snode->bits.setUnused(pos);
                    return true;
                }
                else
                { // TODO collision!
                    if (snode->tryReadLock(pos, m_valueSize, m_valueAlign))
                    { // if the key is already there, don't insert
                        if (uint32_t keyEx = snode->keyCopy(pos, m_valueSize, m_valueAlign); keyEx == key)
                        {
                            snode->releaseReadLock(pos, m_valueSize, m_valueAlign);
                            return false;
                        }
                        else
                            snode->releaseReadLock(pos, m_valueSize, m_valueAlign);
                    }
                    else
                        return false;

                    uint64_t prevState = inode->bits.getValue(parentPos);
                    if (inode->bits.setOccupied(parentPos, true)) // Lock the parent position
                    {
                        TaggedPointer newINodePtr = newINode(mctx);
                        if (newINodePtr == taggedNullptr)
                        {
                            inode->bits.setValue(prevState, parentPos); // Restore state
                            return false;
                        }

                        INode* newINode = reinterpret_cast<INode*>(m_table.rawPtr(newINodePtr));
                        assert(newINode != inode);

                        // Reinsert all elements from the SNode into the new INode
                        for (uint32_t i = 0; i < numElements; ++i)
                        {
                            if (!snode->bits.checkFree(i))
                            {
                                while (!snode->tryReadLock(i, m_valueSize, m_valueAlign))
                                    std::this_thread::yield();

                                uint32_t existingKey   = snode->keyRef(i, m_valueSize, m_valueAlign);
                                void*    existingValue = snode->valueAt(i, m_valueSize, m_valueAlign);

                                // Perform recursive insertion at the next level
                                if (!reinsert(mctx, newINode, existingKey, existingValue, level + 1))
                                {
                                    // Cleanup on failure
                                    inode->bits.setValue(prevState, parentPos);
                                    snode->bits.setUnused(i);
                                    return false;
                                }
                                snode->releaseReadLock(i, m_valueSize, m_valueAlign);
                            }
                        }

                        // Replace SNode with the new INode in the parent
                        TaggedPointer snodePtr     = inode->children[parentPos];
                        inode->children[parentPos] = newINodePtr;
                        inode->bits.setINode(parentPos);

                        // Lock all non-free elements and deallocate the old SNode
                        for (uint32_t i = 0; i < numElements; ++i)
                        {
                            while (!snode->bits.casFreeToWriteLocked(i, SNodeBitmap::unused))
                                std::this_thread::yield();
                        }
                        m_table.free(mctx, snodePtr, sizeof(SNode), alignof(SNode));

                        // Restart the insertion process into the new INode
                        inode = newINode;
                        snode = nullptr;
                    }
                    else
                        return false;

                    --level;
                }
            }

            ++level;
        }

        return false;
    }


    bool CTrie::reinsert(MemoryContext& mctx, INode* inode, uint32_t key, void const* value, uint32_t level)
    {
        uint32_t pos = posINode(key, level);

        if (inode->bits.checkFree(pos) && inode->bits.setOccupied(pos))
        { // Allocate a new SNode
            TaggedPointer ptr = newSNode(mctx);
            if (ptr == taggedNullptr)
            {
                inode->bits.setFree(pos);
                return false;
            }
            inode->children[pos] = ptr;
            inode->bits.setSNode(pos);
        }

        if (inode->bits.checkINode(pos))
        {
            assert(false);
            return false;
        }
        else if (inode->bits.checkSNode(pos))
        {
            SNode*   childSNode = reinterpret_cast<SNode*>(m_table.rawPtr(inode->children[pos]));
            uint32_t sPos       = posSNode(key, level, m_valueSize, m_valueAlign);
            if (childSNode->bits.checkFree(sPos) && childSNode->bits.casFreeToWriteLocked(sPos))
            {
                std::memcpy(childSNode->valueAt(sPos, m_valueSize, m_valueAlign), value, m_valueSize);
                childSNode->keyRef(sPos, m_valueSize, m_valueAlign) = key;
                childSNode->refCounterAt(sPos, m_valueSize, m_valueAlign).store(0, std::memory_order_seq_cst);
                childSNode->bits.setUnused(sPos);
                return true;
            }
        }

        return false;
    }

    bool CTrie::remove(MemoryContext& mctx, uint32_t key)
    {
        static constexpr uint32_t dataSize    = sizeof(SNode::Data); // SNode data size
        uint32_t                  elementSize = elemSize(m_valueSize, m_valueAlign);
        uint32_t                  numElements = dataSize / elementSize;

        INode*   inode     = reinterpret_cast<INode*>(m_table.rawPtr(m_root));
        SNode*   snode     = nullptr;
        uint32_t level     = 0;
        uint32_t parentPos = 0;

        while (level < 6)
        {
            if (!snode) // current node is an INode
            {
                uint32_t pos = posINode(key, level);
                if (inode->bits.checkFree(pos))
                    return false;

                if (inode->bits.checkSNode(pos))
                {
                    snode     = reinterpret_cast<SNode*>(m_table.rawPtr(inode->children[pos]));
                    parentPos = pos;
                }
                else if (inode->bits.checkINode(pos))
                {
                    inode = reinterpret_cast<INode*>(m_table.rawPtr(inode->children[pos]));
                }
                else
                {
                    assert(false);
                    return false;
                }
            }
            else
            {
                uint32_t pos = posSNode(key, level, m_valueSize, m_valueAlign);
                while (snode->bits.checkReadLocked(pos) || snode->bits.checkWriteLocked(pos))
                    std::this_thread::yield();

                if (snode->bits.checkFree(pos))
                    return false; // Key not found in the SNode

                while (!snode->bits.casFreeToWriteLocked(pos, SNodeBitmap::unused))
                    std::this_thread::yield();

                uint32_t keyCopy = snode->keyCopy(pos, m_valueSize, m_valueAlign);
                if (keyCopy == key)
                {
                    snode->bits.setFree(pos);
                    return true;
                }
                else
                {
                    snode->bits.setUnused(pos);
                    return false;
                }
            }

            ++level;
        }

        return false;
    }

    // Parsing --------------------------------------------------------------------------------------------------------
    // https://github.com/mmp/pbrt-v4/blob/88645ffd6a451bd030d062a55a70a701c58a55d0/src/pbrt/parser.cpp
    char WordParser::decodeEscaped(char c)
    {
        switch (c)
        {
            case 'b': return '\b';
            case 'f': return '\f';
            case 'n': return '\n';
            case 'r': return '\r';
            case 't': return '\t';
            case '\\': return '\\';
            case '\'': return '\'';
            case '\"': return '\"';
            default: assert(false && "invalid escaped character"); std::abort();
        }
        return 0; // NOTREACHED
    }

    char WordParser::getChar(std::string_view str, size_t idx)
    {
        if (m_needsContinuation && idx < m_bufferLength)
        {
            return m_buffer[idx];
        }
        else if (m_needsContinuation)
        {
            return str[idx - m_bufferLength];
        }
        else
        {
            return str[idx];
        }
    }

    void WordParser::copyToBuffer(std::string_view str)
    {
        assert(m_bufferLength + str.size() < 256);
        std::memcpy(m_buffer + m_bufferLength, str.data(), str.size());
        m_bufferLength += static_cast<uint32_t>(str.size());
    }

    std::string_view WordParser::catResult(std::string_view str, size_t start, size_t end)
    {
        if (m_needsContinuation)
        {
            m_needsContinuation = false;
            if (end > start + m_bufferLength) // if you read past the buffer
            {
                size_t len = end - start - m_bufferLength;
                assert(m_bufferLength + len < 256);
                m_numCharReadLastTime += len;
                std::string_view s = str.substr(0, len);
                std::memcpy(m_buffer + m_bufferLength, s.data(), s.size());
                m_bufferLength += static_cast<uint32_t>(s.size());
            }
            else // you read only the m_buffer (the whole thing, so no need to change buffer langth)
            {
                m_numCharReadLastTime = 0;
            }
        }
        else
        {
            assert(end > start);
            assert(end - start <= 256);
            size_t len = end - start;
            m_numCharReadLastTime += len;
            copyToBuffer(str.substr(start, len));
        }

        return {m_buffer, m_bufferLength};
    }

    bool WordParser::needsContinuation() const { return m_needsContinuation; }

    uint32_t WordParser::numCharReadLast() const { return m_numCharReadLastTime; }

    bool WordParser::endOfStr(std::string_view str, size_t idx) const
    {
        if (m_needsContinuation)
        {
            if (idx >= m_bufferLength)
                idx = idx - m_bufferLength;
            else
                idx = 0ULL;
        }

        return idx >= str.size();
    }

    std::string_view WordParser::nextWord(std::string_view str)
    {
        if (!m_needsContinuation)
        {
            std::memset(m_buffer, 0, sizeof(m_buffer));
            std::memset(m_escapedBuffer, 0, sizeof(m_escapedBuffer));
            m_bufferLength = 0;
        }
        m_numCharReadLastTime = 0;

        size_t i = 0;
        while (i < str.size())
        {
            size_t start = i;
            char   c     = getChar(str, i++);

            if (std::isspace(static_cast<unsigned char>(c)))
            { // nothing
                ++m_numCharReadLastTime;
            }
            else if (c == '"') // parse string, scan to closing quote
            {
                if (!m_needsContinuation)
                {
                    m_haveEscaped = false;
                }

                while (true)
                {
                    if (endOfStr(str, i))
                    { // string parsing was interrupted by the end of the chunk
                        copyToBuffer(str.substr(start, i - start));
                        m_needsContinuation = true;
                        return "";
                    }

                    if ((c = getChar(str, i++)) != '"')
                    {
                        if (c == '\n')
                        { // TODO error hendling
                            m_needsContinuation = false;
                            return "";
                        }
                        else if (c == '\\')
                        {
                            m_haveEscaped = true;
                        }
                    }
                    else
                    {
                        break;
                    }
                } // while not end quote

                if (!m_haveEscaped)
                {
                    return catResult(str, start, i);
                }
                else
                { // TODO decude escaped
                    m_haveEscaped   = false;
                    uint32_t escIdx = 0;
                    for (uint32_t j = start; j < i; ++j)
                    {
                        if (getChar(str, j) != '\\')
                        {
                            m_escapedBuffer[escIdx++] = str[j];
                        }
                        else
                        {
                            ++j; // go past '\\'
                            assert(j < i);
                            m_escapedBuffer[escIdx++] = decodeEscaped(str[j]);
                        }
                        m_escapedBuffer[escIdx] = '\0';
                        return catResult({m_escapedBuffer, escIdx}, start, i);
                    }
                }
            }                              // end parse string
            else if (c == '[' || c == ']') // parse begin/end array
            {
                m_needsContinuation = false;
                return catResult(str, start, start + 1);
            }
            else if (c == '#') // comment. Scan until EOL or EOF
            {
                while (true)
                {
                    if (endOfStr(str, i))
                    {
                        copyToBuffer(str.substr(start, i - start));
                        m_needsContinuation = true;
                        return "";
                    }

                    c = getChar(str, i++);
                    if (c == '\n' || c == '\r')
                    {
                        --i;
                        break;
                    }
                }

                return catResult(str, start, i);
            }
            else // regular character. go until end of word/number
            {
                while (true)
                {
                    if (endOfStr(str, i))
                    {
                        copyToBuffer(str.substr(start, i - start));
                        m_needsContinuation = true;
                        return "";
                    }

                    c = getChar(str, i++);
                    if (std::isspace(static_cast<unsigned char>(c)) || c == '"' || c == '[' || c == ']')
                    {
                        --i;
                        break;
                    }
                }

                return catResult(str, start, i);
            }
        }

        // you found only whitespaces
        m_needsContinuation = false;
        return "";
    }

    // TokenStream ----------------------------------------------------------------------------------------------------
    TokenStream::TokenStream(AppContext& actx, std::string_view filePath)
    { // TODO proper memory allocation with tag and all
        std::construct_at(&m_delayedCtor.reader, actx.mctx.pctx, filePath.data(), chunkSize);
        if (!m_delayedCtor.reader)
        {
            actx.error("Couldn't open file {}", {filePath});
            std::abort();
        }

        m_buffer = reinterpret_cast<char*>(actx.mctx.stackAllocate(chunkSize, 8, EMemoryTag::eUnknown, (sid_t)0));
        if (!m_buffer)
        {
            actx.error("Couldn't allocate 512 B for token buffer");
            std::abort();
        }
        using Tokenizer = std::remove_pointer_t<decltype(m_tokenizer)>;
        m_tokenizer     = reinterpret_cast<decltype(m_tokenizer)>(
            actx.mctx.stackAllocate(sizeof(Tokenizer), alignof(Tokenizer), EMemoryTag::eUnknown, (sid_t)0));
        if (!m_tokenizer)
        {
            actx.error("Couldn't allocate word tokenizer");
            std::abort();
        }
        std::construct_at(m_tokenizer);

        // request first chunk
        bool success = m_delayedCtor.reader.requestChunk(actx.mctx.pctx, m_buffer, 0);
        assert(success);
    }

    TokenStream::~TokenStream() noexcept
    {
        assert(m_chunkNum == m_delayedCtor.reader.numChunks());
        std::destroy_at(&m_delayedCtor.reader);
        std::destroy_at(m_tokenizer);
    }

    std::string TokenStream::next(AppContext& actx)
    { // TODO stack allocated
        advance(actx);
        return peek();
    }

    void TokenStream::advance(AppContext& actx)
    {
        while (true)
        {
            if (m_newChunk)
            {
                bool completed = false;
                while (!completed)
                {
                    completed = m_delayedCtor.reader.waitForPendingChunk(actx.mctx.pctx, 1000);
                }
                m_chunk    = {m_buffer, m_delayedCtor.reader.lastNumBytesRead()};
                m_newChunk = false;
            }

            m_needAdvance = true;
            while (m_needAdvance)
            { // TODO utf8 token normalization
                std::string_view token = m_tokenizer->nextWord(m_chunk);
                if (!token.empty() && !m_tokenizer->needsContinuation())
                {
                    m_chunk = m_chunk.substr(m_tokenizer->numCharReadLast());
                    m_token = token;
                    return;
                }
                else
                {
                    m_needAdvance = false;
                    m_newChunk    = true;
                    if (++m_chunkNum == m_delayedCtor.reader.numChunks())
                    {
                        m_token.clear();
                        return;
                    }
                    bool success = m_delayedCtor.reader.requestChunk(actx.mctx.pctx, m_buffer, m_chunkNum);
                    assert(success);
                }
            }
        }
    }

    std::string TokenStream::peek() { return m_token; }

    // SceneParser ----------------------------------------------------------------------------------------------------
    SceneParser::SceneParser(AppContext& actx, IParserTarget* pTarget, std::string_view filePath) : m_pTarget(pTarget)
    {
        if (!m_pTarget)
        {
            actx.error("Valid parser target needed");
            std::abort();
        }

        pushFile(actx, filePath, true);
        char             separators[2] = {pathSeparator(), '/'};
        std::string_view sepView       = {separators, 2};
        size_t           pos           = filePath.find_last_of(sepView);
        if (pos == std::string_view::npos)
        {
            actx.error("Invalid path {}", {filePath});
        }

        m_basePath = filePath.substr(0, pos);
        m_basePath += '/';
        assert(m_basePath.back() == separators[0] || m_basePath.back() == separators[1]);
    }

    void SceneParser::parse(AppContext& actx, Options& inOutOptions)
    {
        using namespace std::string_view_literals;

        auto typeAndParamListParsing = [this]<typename Enum>
            requires(std::is_enum_v<Enum>)(AppContext & actx,
                                           SText const& directive,
                                           TokenStream& currentStream,
                                           ArgsDArray&  outArgs,
                                           ParamMap&    outParams,
                                           bool (*fromSidFunc)(sid_t, Enum&),
                                           Enum& out)
        {
            currentStream.advance(actx);
            if (parseArgs(actx, currentStream, outArgs) != 1 || !fromSidFunc(hashCRC64(outArgs[0]), out))
            {
                actx.error("Unexpected argument {} for directive {}", {outArgs[0], directive.str});
                std::abort();
            }
            if (parseParams(actx, currentStream, outParams) == 0)
            {
                actx.error("Expected at least a parameter for directive {}", {directive.str});
                std::abort();
            }
        };

        auto typeHeaderDirectiveParsing =
            [this]<typename Spec, typename EnumType>
            requires requires(Spec spec) {
                spec.type;
                requires std::is_same_v<decltype(spec.type), EnumType> && std::is_enum_v<EnumType> &&
                             std::is_default_constructible_v<Spec>;
            }(AppContext & actx,
              SText const&   directive,
              Options const& options,
              TokenStream&   currentStream,
              ArgsDArray&    outArgs,
              ParamMap&      outParams,
              bool (*fromSidFunc)(sid_t, EnumType&),
              sid_t (*setParams)(Spec&, ParamMap const&, Options const&),
              void (IParserTarget::*apiFunc)(Spec const&),
              EEncounteredHeaderDirective eDirective,
              void (*callback)(SceneParser& self, Spec const& spec) = nullptr)
        {
            Spec spec;
            if (!transitionToHeaderIfFirstHeaderDirective(actx, options, eDirective))
                std::abort();
            currentStream.advance(actx);
            if (uint32_t num = parseArgs(actx, currentStream, outArgs); num != 1)
            {
                actx.error("Unexpected number of arguments for {} directive. Should be 1, got {}", {directive.str, num});
                std::abort();
            }
            if (!fromSidFunc(hashCRC64(dequoteString(outArgs[0])), spec.type))
            {
                actx.error("Unexpected type argument for {} directive. got {}. Consult docs to see possible values.",
                           {directive.str, outArgs[0]});
                std::abort();
            }
            parseParams(actx, currentStream, outParams);
            if (setParams(spec, outParams, options) != 0)
            {
                actx.error("Encountered error while parsing {} parameters", {directive.str});
                std::abort();
            }
            (m_pTarget->*apiFunc)(spec);
            if (callback)
                callback(*this, spec);
        };

        auto parseArgumentFloats = [this]<size_t size> // TODO rework without template
            requires(size == 3 || size == 16 || size == 9 || size == 4 ||
                     size == 2)(AppContext & actx,
                                SText const&             directive,
                                TokenStream&             currentStream,
                                ArgsDArray&              outArgs,
                                std::array<float, size>& outArray)
        {
            currentStream.advance(actx);
            if (parseArgs(actx, currentStream, outArgs) != size)
            {
                actx.error("Unexpected number of parameters for {} directive", {directive.str});
                std::abort();
            }
            if (parseFloatArray(outArgs, outArray) != size)
            {
                actx.error("Error while parsing float arguments for the {} directive", {directive.str});
                std::abort();
            }
        };

        auto parseArgumentNames =
            [this](AppContext&  actx,
                   SText const& directive,
                   TokenStream& currentStream,
                   ArgsDArray&  outArgs,
                   sid_t*       pSids,
                   uint32_t     num) {
            currentStream.advance(actx);
            if (parseArgs(actx, currentStream, outArgs) != num ||
                std::reduce(outArgs.begin(), outArgs.begin() + num, false, [](bool curr, std::string const& elem) {
                    return curr || !startsWithEndsWith(elem, '"', '"');
                }))
            {
                actx.error("Directive {} expects {} quoted string argument(s)", {directive.str, num});
                std::abort();
            }
            for (uint32_t i = 0; i < num; ++i)
                pSids[i] = hashCRC64(dequoteString(outArgs[i]));
        };

        while (!m_fileStack.empty())
        {
            TokenStream& currentStream = topFile();
            currentStream.advance(actx);
            for (std::string token = currentStream.peek(); !token.empty(); token = currentStream.peek())
            { // token advancement handled by either parseArgs, parseParams, or by a switch case
                ArgsDArray args;
                ParamMap   params;
                sid_t      tokenSid = hashCRC64(token);
                if (token.starts_with('#'))
                {
                    currentStream.advance(actx);
                    continue;
                }
                if (!isDirective(tokenSid))
                {
                    actx.error("Invalid directive {}", {token});
                    std::abort();
                }

                switch (tokenSid)
                { // TODO args parsing type with error handling
                    case dict::directive::Option.sid:
                    { // 1 parameter, allowed only in step Options
                        if (m_parsingStep != EParsingStep::eOptions)
                        {
                            actx.error("Option directive allowed only before any other Directives in the Header");
                            std::abort();
                        }
                        parseParams(actx, currentStream, params);
                        if (!setOptionParam(actx, params, inOutOptions))
                            std::abort();
                        m_pTarget->Option(params.begin()->first, params.begin()->second);
                        break;
                    }
                    case dict::directive::Identity.sid:
                    {
                        m_pTarget->Identity();
                        break;
                    }
                    case dict::directive::Camera.sid:
                    {
                        void (*copyCamera)(SceneParser& self, CameraSpec const& spec) =
                            [](SceneParser& self, CameraSpec const& spec) { self.m_parsingState.cameraSpec = spec; };
                        typeHeaderDirectiveParsing(actx,
                                                   dict::directive::Camera,
                                                   inOutOptions,
                                                   currentStream,
                                                   args,
                                                   params,
                                                   cameraTypeFromSid,
                                                   setCameraParams,
                                                   &IParserTarget::Camera,
                                                   EEncounteredHeaderDirective::eCamera,
                                                   copyCamera);
                        break;
                    }
                    case dict::directive::Sampler.sid:
                    {
                        typeHeaderDirectiveParsing(actx,
                                                   dict::directive::Sampler,
                                                   inOutOptions,
                                                   currentStream,
                                                   args,
                                                   params,
                                                   samplerTypeFromSid,
                                                   setSamplerParams,
                                                   &IParserTarget::Sampler,
                                                   EEncounteredHeaderDirective::eSampler);
                        break;
                    }
                    case dict::directive::ColorSpace.sid:
                    {
                        if (!transitionToHeaderIfFirstHeaderDirective(actx, inOutOptions, EEncounteredHeaderDirective::eColorSpace))
                            std::abort();
                        currentStream.advance(actx);
                        if (parseArgs(actx, currentStream, args) != 1)
                        {
                            actx.error("Unexpected number of arguments for ColorSpace directive");
                            std::abort();
                        }
                        EColorSpaceType type;
                        if (!colorSpaceTypeFromSid(hashCRC64(args[0]), type))
                        {
                            actx.error("Unknown color space inserted {} in directive {}",
                                       {args[0], dict::directive::ColorSpace.str});
                            std::abort();
                        }
                        m_pTarget->ColorSpace(type);
                        break;
                    }
                    case dict::directive::Film.sid:
                    {
                        void (*storeResolution)(SceneParser& self, FilmSpec const& spec) =
                            [](SceneParser& self, FilmSpec const& spec) {
                            self.m_parsingState.xResolution = spec.xResolution;
                            self.m_parsingState.yResolution = spec.yResolution;
                        };
                        typeHeaderDirectiveParsing(actx,
                                                   dict::directive::Film,
                                                   inOutOptions,
                                                   currentStream,
                                                   args,
                                                   params,
                                                   filmTypeFromSid,
                                                   setFilmParams,
                                                   &IParserTarget::Film,
                                                   EEncounteredHeaderDirective::eFilm,
                                                   storeResolution);
                        break;
                    }
                    case dict::directive::PixelFilter.sid:
                    {
                        typeHeaderDirectiveParsing(actx,
                                                   dict::directive::PixelFilter,
                                                   inOutOptions,
                                                   currentStream,
                                                   args,
                                                   params,
                                                   filterTypeFromSid,
                                                   setFilterParams,
                                                   &IParserTarget::PixelFilter,
                                                   EEncounteredHeaderDirective::ePixelFilter);
                        break;
                    }
                    case dict::directive::Integrator.sid:
                    {
                        typeHeaderDirectiveParsing(actx,
                                                   dict::directive::Integrator,
                                                   inOutOptions,
                                                   currentStream,
                                                   args,
                                                   params,
                                                   integratorTypeFromSid,
                                                   setIntegratorParams,
                                                   &IParserTarget::Integrator,
                                                   EEncounteredHeaderDirective::eIntegrator);
                        break;
                    }
                    case dict::directive::Accelerator.sid:
                    {
                        typeHeaderDirectiveParsing(actx,
                                                   dict::directive::Accelerator,
                                                   inOutOptions,
                                                   currentStream,
                                                   args,
                                                   params,
                                                   acceleratorTypeFromSid,
                                                   setAcceleratorParams,
                                                   &IParserTarget::Accelerator,
                                                   EEncounteredHeaderDirective::eAccelerator);
                        break;
                    }
                    case dict::directive::WorldBegin.sid:
                    {
                        if (m_parsingStep == EParsingStep::eWorld)
                        {
                            actx.error("Encountered WorldBegin more than once");
                            std::abort();
                        }
                        // Complete Camera Parsing and pass the complete camera
                        if (m_parsingState.cameraSpec.type == ECameraType::ePerspective ||
                            m_parsingState.cameraSpec.type == ECameraType::eOrthographic)
                        {
                            if (m_parsingState.xResolution == -1)
                            {
                                FilmSpec defaultFilm;
                                m_parsingState.xResolution = defaultFilm.xResolution;
                                m_parsingState.yResolution = defaultFilm.yResolution;
                            }
                            auto& projParams = m_parsingState.cameraSpec.params.p;
                            if (projParams.frameAspectRatio == CameraSpec::invalidAspectRatio)
                            {
                                projParams.frameAspectRatio = static_cast<float>(m_parsingState.xResolution) /
                                                              m_parsingState.yResolution;
                            }
                            if (projParams.screenWindow.p.maxX == CameraSpec::invalidScreen)
                            {
                                float    largeValue = projParams.frameAspectRatio > 1.f
                                                          ? projParams.frameAspectRatio
                                                          : (1.f / projParams.frameAspectRatio);
                                uint32_t idxMaxAxis = projParams.frameAspectRatio > 1.f ? 0 : 2;
                                uint32_t idxMinAxis = (idxMaxAxis + 2) & (projParams.screenWindow.arr.size() - 1);
                                projParams.screenWindow.arr[idxMinAxis]     = -1.f;
                                projParams.screenWindow.arr[idxMinAxis + 1] = 1.f;
                                projParams.screenWindow.arr[idxMaxAxis]     = -largeValue;
                                projParams.screenWindow.arr[idxMaxAxis + 1] = largeValue;
                            }
                        }

                        EndOfHeaderInfo info{};
                        info.cameraSpec = m_parsingState.cameraSpec;
                        m_pTarget->EndOfHeader(info);

                        m_parsingStep = EParsingStep::eWorld;
                        m_pTarget->WorldBegin();
                        break;
                    }
                    case dict::directive::AttributeBegin.sid:
                    {
                        pushScope(EScope::eAttribute);
                        m_pTarget->AttributeBegin();
                        break;
                    }
                    case dict::directive::AttributeEnd.sid:
                    {
                        if (!hasScope() || currentScope() != EScope::eAttribute)
                        {
                            actx.error("Unbalanced AttributeBegin and AttributeEnd");
                            std::abort();
                        }
                        popScope();
                        m_pTarget->AttributeEnd();
                        break;
                    }
                    case dict::directive::Include.sid:
                    {
                        break;
                    }
                    case dict::directive::Import.sid:
                    {
                        break;
                    }
                    case dict::directive::LookAt.sid:
                    {
                        std::array<float, 9> look{};
                        parseArgumentFloats(actx, dict::directive::LookAt, currentStream, args, look);
                        m_pTarget->LookAt(look[0], look[1], look[2], look[3], look[4], look[5], look[6], look[7], look[8]);
                        break;
                    }
                    case dict::directive::Translate.sid:
                    {
                        std::array<float, 3> translate{};
                        parseArgumentFloats(actx, dict::directive::Translate, currentStream, args, translate);
                        m_pTarget->Translate(translate[0], translate[1], translate[2]);
                        break;
                    }
                    case dict::directive::Scale.sid:
                    {
                        std::array<float, 3> scale{};
                        parseArgumentFloats(actx, dict::directive::Scale, currentStream, args, scale);
                        m_pTarget->Scale(scale[0], scale[1], scale[2]);
                        break;
                    }
                    case dict::directive::Rotate.sid:
                    {
                        std::array<float, 4> rotate{};
                        parseArgumentFloats(actx, dict::directive::Rotate, currentStream, args, rotate);
                        m_pTarget->Rotate(rotate[0], rotate[1], rotate[2], rotate[3]);
                        break;
                    }
                    case dict::directive::CoordinateSystem.sid:
                    {
                        sid_t coordSys = 0;
                        parseArgumentNames(actx, dict::directive::CoordinateSystem, currentStream, args, &coordSys, 1);
                        m_pTarget->CoordinateSystem(coordSys);
                        break;
                    }
                    case dict::directive::CoordSysTransform.sid:
                    {
                        sid_t coordSys = 0;
                        parseArgumentNames(actx, dict::directive::CoordSysTransform, currentStream, args, &coordSys, 1);
                        m_pTarget->CoordSysTransform(coordSys);
                        break;
                    }
                    case dict::directive::Transform.sid:
                    {
                        std::array<float, 16> transform{1, 0, 0, 0, /**/ 0, 1, 0, 0, /**/ 0, 0, 1, 0, /**/ 0, 0, 0, 1};
                        parseArgumentFloats(actx, dict::directive::Transform, currentStream, args, transform);
                        m_pTarget->Transform(transform);
                        break;
                    }
                    case dict::directive::ConcatTransform.sid:
                    {
                        std::array<float, 16> transform{1, 0, 0, 0, /**/ 0, 1, 0, 0, /**/ 0, 0, 1, 0, /**/ 0, 0, 0, 1};
                        parseArgumentFloats(actx, dict::directive::ConcatTransform, currentStream, args, transform);
                        m_pTarget->ConcatTransform(transform);
                        break;
                    }
                    case dict::directive::TransformTimes.sid:
                    {
                        std::array<float, 2> startEnd{0, 1};
                        parseArgumentFloats(actx, dict::directive::TransformTimes, currentStream, args, startEnd);
                        m_pTarget->TransformTimes(startEnd[0], startEnd[1]);
                        break;
                    }
                    case dict::directive::ActiveTransform.sid:
                    {
                        EActiveTransform transform = EActiveTransform::eStartTime;
                        currentStream.advance(actx);
                        if (parseArgs(actx, currentStream, args) != 1 ||
                            !activeTransformFromSid(hashCRC64(args[0]), transform))
                        {
                            actx.error("illegal or absent argument for directive {}",
                                       {dict::directive::ActiveTransform.str});
                            std::abort();
                        }
                        switch (transform)
                        {
                            case EActiveTransform::eStartTime: m_pTarget->ActiveTransformStartTime(); break;
                            case EActiveTransform::eEndTime: m_pTarget->ActiveTransformEndTime(); break;
                            case EActiveTransform::eAll: m_pTarget->ActiveTransformAll(); break;
                        }
                        break;
                    }
                    case dict::directive::ReverseOrientation.sid:
                    {
                        m_pTarget->ReverseOrientation();
                        break;
                    }
                    case dict::directive::Attribute.sid:
                    {
                        ETarget target = ETarget::eShape;
                        typeAndParamListParsing(actx, dict::directive::Attribute, currentStream, args, params, targetFromSid, target);
                        m_pTarget->Attribute(target, params);
                        break;
                    }
                    case dict::directive::Shape.sid:
                    { // TODO create file
                        break;
                    }
                    case dict::directive::ObjectBegin.sid:
                    {
                        sid_t name = 0;
                        parseArgumentNames(actx, dict::directive::ObjectBegin, currentStream, args, &name, 1);
                        pushScope(EScope::eObject);
                        m_pTarget->ObjectBegin(name);
                        break;
                    }
                    case dict::directive::ObjectEnd.sid:
                    {
                        if (!hasScope() || currentScope() != EScope::eObject)
                        {
                            actx.error("Unbalanced ObjectBegin and ObjectEnd");
                            std::abort();
                        }
                        popScope();
                        m_pTarget->ObjectEnd();
                        break;
                    }
                    case dict::directive::ObjectInstance.sid:
                    {
                        if (m_parsingStep != EParsingStep::eWorld)
                        {
                            actx.error("Encontered directive {} outside of the World Block",
                                       {dict::directive::ObjectInstance.str});
                            std::abort();
                        }
                        sid_t name = 0;
                        parseArgumentNames(actx, dict::directive::ObjectBegin, currentStream, args, &name, 1);
                        m_pTarget->ObjectInstance(name);
                        break;
                    }
                    case dict::directive::LightSource.sid:
                    {
                        break;
                    }
                    case dict::directive::AreaLightSource.sid:
                    {
                        break;
                    }
                    case dict::directive::Material.sid:
                    {
                        break;
                    }
                    case dict::directive::MakeNamedMaterial.sid:
                    {
                        break;
                    }
                    case dict::directive::NamedMaterial.sid:
                    {
                        break;
                    }
                    case dict::directive::Texture.sid:
                    {
                        break;
                    }
                    case dict::directive::MakeNamedMedium.sid:
                    {
                        break;
                    }
                    case dict::directive::MediumInterface.sid:
                    {
                        break;
                    }
                    default:
                        actx.error("Unrecognized directive {}.", {token});
                        std::abort();
                        break;
                }

                if (isZeroArgsDirective(tokenSid))
                    currentStream.advance(actx);
            }
        }
    }

    bool SceneParser::setOptionParam(AppContext& actx, ParamMap const& params, Options& outOptions)
    {
        using namespace std::string_view_literals;
        if (params.size() != 1)
        {
            actx.error("Option directive: expected a single parameter");
            return false;
        }
        sid_t            name  = params.begin()->first;
        ParamPair const& param = params.begin()->second;
        bool             b     = false;
        switch (name)
        {
            case dict::opts::disablepixeljitter.sid:
                if (!parseAndSetBool(params, name, b, false))
                {
                    actx.error("Error while parsing disablepixeljitter");
                    return false;
                }
                if (b)
                    outOptions.flags |= EBoolOptions::efDisablepixeljitter;
                break;
            case dict::opts::disabletexturefiltering.sid:
                if (!parseAndSetBool(params, name, b, false))
                {
                    actx.error("Error while parsing disabletexturefiltering");
                    return false;
                }
                if (b)
                    outOptions.flags |= EBoolOptions::efDisabletexturefiltering;
                break;
            case dict::opts::disablewavelengthjitter.sid:
                if (!parseAndSetBool(params, name, b, false))
                {
                    actx.error("Error while parsing disablewavelengthjitter");
                    return false;
                }
                if (b)
                    outOptions.flags |= EBoolOptions::efDisablewavelengthjitter;
                break;
            case dict::opts::displacementedgescale.sid:
                if (!parseAndSetFloat(params, name, outOptions.diespacementEdgeScale, 1.f))
                {
                    actx.error("Error while parsing displacementedgescale");
                    return false;
                }
                break;
            case dict::opts::msereferenceimage.sid:
                outOptions.mseReferenceOutput = reinterpret_cast<char*>(
                    actx.mctx.stackAllocate(256, 8, EMemoryTag::eUnknown, (sid_t)0));
                if (!outOptions.mseReferenceOutput ||
                    !parseAndSetString(params,
                                       name,
                                       outOptions.mseReferenceImage,
                                       outOptions.mseReferenceImageLength,
                                       ""sv))
                {
                    actx.error("Error while parsing msereferenceimage");
                    return false;
                }
                break;
            case dict::opts::msereferenceout.sid: // TODO
                outOptions.mseReferenceOutput = reinterpret_cast<char*>(
                    actx.mctx.stackAllocate(256, 8, EMemoryTag::eUnknown, (sid_t)0));
                if (!outOptions.mseReferenceOutput ||
                    !parseAndSetString(params,
                                       name,
                                       outOptions.mseReferenceOutput,
                                       outOptions.mseReferenceOutputLength,
                                       ""sv))
                {
                    actx.error("Error while parsing msereferenceout");
                    return false;
                }
                break;
            case dict::opts::rendercoordsys.sid:
                if (!parseAndSetEnum(params, name, outOptions.renderCoord, ERenderCoordSys::eCameraWorld, renderCoordSysFromSid))
                {
                    actx.error("Error while parsing rendercoordsys");
                    return false;
                }
                break;
            case dict::opts::seed.sid:
                if (!parseAndSetInt(params, name, outOptions.seed, 0))
                {
                    actx.error("Error while parsing seed");
                    return false;
                }
                break;
            case dict::opts::forcediffuse.sid:
                if (!parseAndSetBool(params, name, b, false))
                {
                    actx.error("Error while parsing forcediffuse");
                    return false;
                }
                if (b)
                    outOptions.flags |= EBoolOptions::efForcediffuse;
                break;
            case dict::opts::pixelstats.sid:
                if (!parseAndSetBool(params, name, b, false))
                {
                    actx.error("Error while parsing pixelstats");
                    return false;
                }
                if (b)
                    outOptions.flags |= EBoolOptions::efPixelstats;
                break;
            case dict::opts::wavefront.sid:
                if (!parseAndSetBool(params, name, b, false))
                {
                    actx.error("Error while parsing wavefront");
                    return false;
                }
                if (b)
                    outOptions.flags |= EBoolOptions::efWavefront;
                break;
            default: actx.error("Option directive: unexpected parameter"); return false;
        }

        return true;
    }

    uint32_t SceneParser::parseArgs(AppContext& actx, TokenStream& stream, ArgsDArray& outArr)
    {
        uint32_t i = 0;
        for (std::string token = stream.peek(); !token.empty(); stream.advance(actx), token = stream.peek())
        {
            if (token.starts_with('#'))
                continue;

            sid_t tokenSid = hashCRC64(dequoteString(token));
            if (isDirective(tokenSid) || isParameter(actx, token))
                break;

            outArr.emplace_back(std::move(token));
            ++i;
        }

        if (i == 0)
        {
            actx.error("Expected at least 1 argument for the current directive, got none");
            // abort done by caller, which checks the number of args and their type
        }

        return i;
    }

    uint32_t SceneParser::parseParams(AppContext& actx, TokenStream& stream, ParamMap& outParams)
    {
        uint32_t i = 0;
        for (std::string token = stream.peek(); !token.empty(); /**/)
        {
            if (token.starts_with('#')) // TODO isComment function
            {
                stream.advance(actx);
                token = stream.peek();
                continue;
            }

            sid_t tokenSid = hashCRC64(dequoteString(token));
            if (isDirective(tokenSid))
                break;

            ParamExractRet param   = maybeExtractParam(actx, token);
            auto [it, wasInserted] = outParams.try_emplace(param.sid, param.type);
            if (!wasInserted)
            {
                actx.error("Unexpected error, couldn't insert parameter into map, token: ", {token});
                std::abort();
            }

            stream.advance(actx);
            tokenSid = hashCRC64(dequoteString(token));
            for (token = stream.peek(); !token.empty() && !isParameter(actx, token) && !isDirective(tokenSid);
                 stream.advance(actx), token = stream.peek(), tokenSid = hashCRC64(dequoteString(token)))
            {
                if ((token.size() == 1 && (token[0] == '[' || token[0] == ']')) || token.starts_with('#'))
                    continue;
                it->second.addParamValue(dequoteString(token));
            }
            if (it->second.values.size() < 1)
            {
                actx.error("Found a parameter without values, aborting...");
                std::abort();
            }

            ++i;
            if (token.empty() || isDirective(tokenSid))
                break;
        }

        if (i == 0)
        {
            actx.error("Expected at least 1 parameter for the current directive, got none");
            // abort done by caller, which checks the number of args and their type
        }

        return i;
    }

    bool SceneParser::transitionToHeaderIfFirstHeaderDirective(AppContext&                 actx,
                                                               Options const&              outOptions,
                                                               EEncounteredHeaderDirective val)
    {
        if (m_parsingStep == EParsingStep::eWorld)
        {
            actx.error("Unexpected directive found in World block");
            return false;
        }
        if (m_parsingStep == EParsingStep::eOptions)
        {
            m_parsingStep = EParsingStep::eHeader;
            m_pTarget->EndOfOptions(outOptions);
        }
        if (hasFlag(m_encounteredHeaders, val))
        {
            actx.error("Already encountered directive {}", {toStr(val)});
            return false;
        }
        putFlag(m_encounteredHeaders, val);
        return true;
    }

    void SceneParser::pushFile(AppContext& actx, std::string_view filePath, bool isImport)
    {
        m_fileStack.emplace_front(actx, filePath);
        if (isImport)
            m_scopeStacks.emplace_back();
    }

    void SceneParser::popFile(bool isImport)
    {
        m_fileStack.pop_front();
        if (isImport)
            m_scopeStacks.pop_back();
    }

    TokenStream& SceneParser::topFile() { return m_fileStack.front(); }

    bool SceneParser::hasScope() const { return !m_scopeStacks.empty(); }

    EScope SceneParser::currentScope() const
    {
        assert(hasScope() && !m_scopeStacks.back().empty());
        return m_scopeStacks.back().back();
    }

    void SceneParser::popScope()
    {
        assert(hasScope() && !m_scopeStacks.back().empty());
        m_scopeStacks.back().pop_back();
    }

    void SceneParser::pushScope(EScope scope)
    {
        assert(hasScope());
        m_scopeStacks.back().push_back(scope);
    }

    // SceneDescription -----------------------------------------------------------------------------------------------
    void SceneDescription::Scale(float sx, float sy, float sz)
    {
        graphicsState.ForActiveTransforms(
            [=](dmt::Transform t) { // takes a parameter by copy and returns it, NRVO should kick in (TODO check assembly)
            t.scale_(glm::vec3(sx, sy, sz));
            return t;
        });
    }

    void SceneDescription::Shape(EShapeType type, ParamMap const& params) {}

    void SceneDescription::Option(sid_t name, ParamPair const&) {}

    void SceneDescription::Identity()
    {
        graphicsState.ForActiveTransforms([](dmt::Transform t) { return dmt::Transform{}; });
    }

    void SceneDescription::Translate(float dx, float dy, float dz)
    {
        graphicsState.ForActiveTransforms([=](dmt::Transform t) {
            t.translate_(glm::vec3{dx, dy, dz});
            return t;
        });
    }

    void SceneDescription::Rotate(float angle, float ax, float ay, float az)
    {
        graphicsState.ForActiveTransforms([=](dmt::Transform t) {
            t.rotate_(angle, glm::vec3(ax, ay, az));
            return t;
        });
    }

    void SceneDescription::LookAt(float ex, float ey, float ez, float lx, float ly, float lz, float ux, float uy, float uz)
    {
        graphicsState.ForActiveTransforms([=](dmt::Transform t) {
            t.lookAt_(glm::vec3(ex, ey, ez), glm::vec3(lx, ly, lz), glm::vec3(ux, uy, uz));
            return t;
        });
    }

    void SceneDescription::ConcatTransform(std::array<float, 16> const& transform)
    {
        graphicsState.ForActiveTransforms([=](auto t) {
            t.concatTrasform_(transform);
            return t;
        });
    }

    void SceneDescription::Transform(std::array<float, 16> transform) {}

    void SceneDescription::CoordinateSystem(sid_t name) {}

    void SceneDescription::CoordSysTransform(sid_t name) {}

    void SceneDescription::ActiveTransformAll()
    {
        graphicsState.activeTransformBits = std::numeric_limits<uint32_t>::max();
    }

    void SceneDescription::ActiveTransformEndTime() { graphicsState.activeTransformBits = 1 << 1; }

    void SceneDescription::ActiveTransformStartTime() { graphicsState.activeTransformBits = 1 << 0; }

    void SceneDescription::TransformTimes(float start, float end)
    {
        //verify option
        graphicsState.transformStartTime = start;
        graphicsState.transformEndTime   = end;
    }

    void SceneDescription::ColorSpace(EColorSpaceType colorSpace) { graphicsState.colorSpace = colorSpace; }

    void SceneDescription::PixelFilter(FilterSpec const& spec) {}

    void SceneDescription::Film(FilmSpec const& spec) {}

    void SceneDescription::Accelerator(AcceleratorSpec const& spec) {}

    void SceneDescription::Integrator(IntegratorSpec const& spec) {}

    void SceneDescription::Camera(CameraSpec const& params)
    {
        TransformSet cameraFormWorld = graphicsState.ctm;
        TransformSet worldFormCamera = Inverse(graphicsState.ctm);
    }

    void SceneDescription::MakeNamedMedium(sid_t name, ParamMap const& params) {}

    void SceneDescription::MediumInterface(sid_t insideName, sid_t outsideName) {}

    void SceneDescription::Sampler(SamplerSpec const& spec) {}

    void SceneDescription::WorldBegin() {}

    void SceneDescription::AttributeBegin() {}

    void SceneDescription::AttributeEnd() {}

    void SceneDescription::Attribute(ETarget target, ParamMap const& params) {}

    void SceneDescription::Texture(sid_t name, ETextureType type, ETextureClass texname, ParamMap const& params) {}

    void SceneDescription::Material(EMaterialType type, ParamMap const& params) {}

    void SceneDescription::MakeNamedMaterial(sid_t name, ParamMap const& params) {}

    void SceneDescription::NamedMaterial(sid_t name) {}

    void SceneDescription::LightSource(ELightType type, ParamMap const& params) {}

    void SceneDescription::AreaLightSource(EAreaLightType type, ParamMap const& params) {}

    void SceneDescription::ReverseOrientation()
    {
        //verify_world
        graphicsState.reverseOrientation = !graphicsState.reverseOrientation;
    }

    void SceneDescription::ObjectBegin(sid_t name) {}

    void SceneDescription::ObjectEnd() {}

    void SceneDescription::ObjectInstance(sid_t name) {}

    void SceneDescription::EndOfOptions(Options const& options) {}

    void SceneDescription::EndOfFiles() {}

    void SceneDescription::EndOfHeader(EndOfHeaderInfo const& info) {}

    // Spec Functions -------------------------------------------------------------------------------------------------
    CameraSpec::CameraSpec(CameraSpec const& other) :
    shutteropen(other.shutteropen),
    shutterclose(other.shutterclose),
    type(other.type)
    {
        assignParams(other.params, false);
    }

    CameraSpec::CameraSpec(CameraSpec&& that) noexcept :
    shutteropen(that.shutteropen),
    shutterclose(that.shutterclose),
    type(that.type)
    {
        assignParams(that.params, true);
    }

    void CameraSpec::assignParams(Params const& that, bool move)
    {
        static_assert(std::is_trivial_v<Spherical>);
        static_assert(std::is_trivially_copyable_v<Projecting>);
        switch (type)
        {
            case ECameraType::eOrthographic: [[fallthrough]];
            case ECameraType::ePerspective: params.p = that.p; break;
            case ECameraType::eRealistic: // contains two std::string
                if (move)
                    params.r = std::move(that.r);
                else
                    params.r = that.r;
                break;
            case ECameraType::eSpherical: params.s = that.s; break;
            default: assert(false); break;
        }
    }

    CameraSpec& CameraSpec::operator=(CameraSpec const& that)
    {
        if (this != &that)
        {
            shutteropen  = that.shutteropen;
            shutterclose = that.shutterclose;
            type         = that.type;
            assignParams(that.params, false);
        }
        return *this;
    }

    CameraSpec& CameraSpec::operator=(CameraSpec&& that) noexcept
    {
        if (this != &that)
        {
            shutteropen  = that.shutteropen;
            shutterclose = that.shutterclose;
            type         = that.type;
            assignParams(that.params, true);
        }
        return *this;
    }

    AllocatorTable AllocatorTable::fromPool(MemoryContext& mctx)
    {
        AllocatorTable table;
        table.allocate = [](MemoryContext& mctx, size_t size, size_t alignment) {
            uint32_t numBlocks = static_cast<uint32_t>(ceilDiv(size, static_cast<size_t>(toUnderlying(EBlockSize::e32B))));
            return mctx.poolAllocateBlocks(numBlocks, EBlockSize::e32B, EMemoryTag::eUnknown, 0);
        };
        table.free = [](MemoryContext& mctx, TaggedPointer pt, size_t size, size_t alignment) {
            uint32_t numBlocks = static_cast<uint32_t>(ceilDiv(size, static_cast<size_t>(toUnderlying(EBlockSize::e32B))));
            mctx.poolFreeBlocks(numBlocks, pt);
        };
        table.rawPtr = [](TaggedPointer pt) { return pt.pointer(); };
        return table;
    }

} // namespace dmt
=======
>>>>>>> 6a036d47

}
namespace dmt::job {
    void parseSceneHeader(uintptr_t address)
    {
        using namespace dmt;
        char                  buffer[512]{};
        ParseSceneHeaderData& data = *std::bit_cast<ParseSceneHeaderData*>(address);
        AppContext&           actx = *data.actx;
        actx.log("Starting Parse Scene Header Job");
        bool error = false;

        ChunkedFileReader reader{actx.mctx().pctx, data.filePath.data(), 512};
        if (reader)
        {
            for (uint32_t chunkNum = 0; chunkNum < reader.numChunks(); ++chunkNum)
            {
                bool status = reader.requestChunk(actx.mctx().pctx, buffer, chunkNum);
                if (!status)
                {
                    error = true;
                    break;
                }

                status = reader.waitForPendingChunk(actx.mctx().pctx);
                if (!status)
                {
                    error = true;
                    break;
                }

                uint32_t         size = reader.lastNumBytesRead();
                std::string_view chunkView{buffer, size};
                actx.log("Read chunk content:\n{}\n", {chunkView});
            }
        }
        else
        {
            actx.error("Couldn't open file \"{}\"", {data.filePath});
        }

        if (error)
        {
            actx.error("Something went wrong during job execution");
        }

        actx.log("Parse Scene Header Job Finished");
        std::atomic_thread_fence(std::memory_order_release);
        std::atomic_store_explicit(&data.done, 1, std::memory_order_relaxed);
    }
} // namespace dmt::job<|MERGE_RESOLUTION|>--- conflicted
+++ resolved
@@ -24,7 +24,6 @@
 #endif
 
 namespace dmt {
-<<<<<<< HEAD
     // values can also be closed into arrays even if something expects a scalar. parameters are unordered
     // all filenames are either absolute or relative to the starting pbrt file
     // "Import statement only allowed inside world definition block."
@@ -3492,13 +3491,7 @@
         });
     }
 
-    void SceneDescription::ConcatTransform(std::array<float, 16> const& transform)
-    {
-        graphicsState.ForActiveTransforms([=](auto t) {
-            t.concatTrasform_(transform);
-            return t;
-        });
-    }
+    void SceneDescription::ConcatTransform(std::array<float, 16> const& transform) {}
 
     void SceneDescription::Transform(std::array<float, 16> transform) {}
 
@@ -3658,10 +3651,7 @@
     }
 
 } // namespace dmt
-=======
->>>>>>> 6a036d47
-
-}
+
 namespace dmt::job {
     void parseSceneHeader(uintptr_t address)
     {
